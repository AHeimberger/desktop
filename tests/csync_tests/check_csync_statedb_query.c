--- conflicted
+++ resolved
@@ -3,36 +3,45 @@
 #define CSYNC_TEST 1
 #include "csync_statedb.c"
 
-<<<<<<< HEAD
-CSYNC *csync;
-const char *testdb = (char *) "/tmp/check_csync1/test.db";
-const char *testtmpdb = (char *) "/tmp/check_csync1/test.db.ctmp";
-
-static void setup(void) {
-  fail_if(system("rm -rf /tmp/check_csync"));
-
-  fail_if(system("rm -rf /tmp/check_csync1") < 0, "Setup failed");
-  fail_if(system("rm -rf /tmp/check_csync2") < 0, "Setup failed");
-  fail_if(system("mkdir -p /tmp/check_csync1") < 0, "Setup failed");
-  fail_if(system("mkdir -p /tmp/check_csync2") < 0, "Setup failed");
-  fail_if(system("mkdir -p /tmp/check_csync") < 0, "Setup failed");
-  fail_if(csync_create(&csync, "/tmp/check_csync1", "/tmp/check_csync2") < 0, "Setup failed");
-  csync_set_config_dir(csync, "/tmp/check_csync/");
-  fail_if(csync_init(csync) < 0, NULL, "Setup failed");
-}
-
-static void setup_db(void) {
-  char *stmt = NULL;
-
-  fail_if(system("rm -rf /tmp/check_csync1") < 0, "Setup failed");
-  fail_if(system("rm -rf /tmp/check_csync2") < 0, "Setup failed");
-  fail_if(system("mkdir -p /tmp/check_csync1") < 0, "Setup failed");
-  fail_if(system("mkdir -p /tmp/check_csync2") < 0, "Setup failed");
-  fail_if(system("mkdir -p /tmp/check_csync") < 0, "Setup failed");
-  fail_if(csync_create(&csync, "/tmp/check_csync1", "/tmp/check_csync2") < 0, "Setup failed");
-  csync_set_config_dir(csync, "/tmp/check_csync/");
-  fail_if(csync_init(csync) < 0, NULL, "Setup failed");
-  fail_unless(csync_statedb_create_tables(csync) == 0, "Setup failed");
+#define TESTDB "/tmp/check_csync1/test.db"
+#define TESTDBTMP "/tmp/check_csync1/test.db.ctmp"
+
+static void setup(void **state)
+{
+    CSYNC *csync;
+    int rc;
+
+    rc = system("rm -rf /tmp/check_csync1");
+    assert_int_equal(rc, 0);
+    rc = system("rm -rf /tmp/check_csync2");
+    assert_int_equal(rc, 0);
+    rc = system("mkdir -p /tmp/check_csync1");
+    assert_int_equal(rc, 0);
+    rc = system("mkdir -p /tmp/check_csync2");
+    assert_int_equal(rc, 0);
+    rc = system("mkdir -p /tmp/check_csync");
+    assert_int_equal(rc, 0);
+    rc = csync_create(&csync, "/tmp/check_csync1", "/tmp/check_csync2");
+    assert_int_equal(rc, 0);
+    rc = csync_set_config_dir(csync, "/tmp/check_csync/");
+    assert_int_equal(rc, 0);
+    rc = csync_init(csync);
+    assert_int_equal(rc, 0);
+
+    *state = csync;
+}
+
+static void setup_db(void **state)
+{
+    CSYNC *csync;
+    char *stmt = NULL;
+    int rc;
+
+    setup(state);
+    csync = *state;
+
+    rc = csync_statedb_create_tables(csync);
+    assert_int_equal(rc, 0);
 
   stmt = sqlite3_mprintf("INSERT INTO metadata"
     "(phash, pathlen, path, inode, uid, gid, mode, modtime, type, md5) VALUES"
@@ -48,64 +57,8 @@
      2,
     43);
 
-  fail_if(csync_statedb_insert(csync, stmt) < 0, NULL);
-  sqlite3_free(stmt);
-=======
-#define TESTDB "/tmp/check_csync1/test.db"
-#define TESTDBTMP "/tmp/check_csync1/test.db.ctmp"
-
-static void setup(void **state)
-{
-    CSYNC *csync;
-    int rc;
-
-    rc = system("rm -rf /tmp/check_csync1");
-    assert_int_equal(rc, 0);
-    rc = system("rm -rf /tmp/check_csync2");
-    assert_int_equal(rc, 0);
-    rc = system("mkdir -p /tmp/check_csync1");
-    assert_int_equal(rc, 0);
-    rc = system("mkdir -p /tmp/check_csync2");
-    assert_int_equal(rc, 0);
-    rc = system("mkdir -p /tmp/check_csync");
-    assert_int_equal(rc, 0);
-    rc = csync_create(&csync, "/tmp/check_csync1", "/tmp/check_csync2");
-    assert_int_equal(rc, 0);
-    rc = csync_set_config_dir(csync, "/tmp/check_csync/");
-    assert_int_equal(rc, 0);
-    rc = csync_init(csync);
-    assert_int_equal(rc, 0);
-
-    *state = csync;
-}
-
-static void setup_db(void **state)
-{
-    CSYNC *csync;
-    char *stmt = NULL;
-    int rc;
-
-    setup(state);
-    csync = *state;
-
-    rc = csync_statedb_create_tables(csync);
-    assert_int_equal(rc, 0);
-
-    stmt = sqlite3_mprintf("INSERT INTO metadata"
-        "(phash, pathlen, path, inode, uid, gid, mode, modtime) VALUES"
-        "(%lu, %d, '%q', %d, %d, %d, %d, %lu);",
-        42,
-        42,
-        "It's a rainy day",
-        23,
-        42,
-        42,
-        42,
-        42);
-
     rc = csync_statedb_insert(csync, stmt);
     sqlite3_free(stmt);
->>>>>>> 14f03e0e
 }
 
 static void teardown(void **state) {
