--- conflicted
+++ resolved
@@ -83,11 +83,7 @@
     <message>
         <location filename="../src/libsync/abstractnetworkjob.cpp" line="243"/>
         <source>Unknown error: network reply was deleted</source>
-<<<<<<< HEAD
-        <translation type="unfinished"/>
-=======
         <translation>未知错误：网络相应被删除</translation>
->>>>>>> 7f51803d
     </message>
     <message>
         <location filename="../src/libsync/abstractnetworkjob.cpp" line="386"/>
@@ -140,11 +136,7 @@
     <message>
         <location filename="../src/gui/accountsettings.ui" line="247"/>
         <location filename="../src/gui/accountsettings.cpp" line="447"/>
-<<<<<<< HEAD
-        <location filename="../src/gui/accountsettings.cpp" line="839"/>
-=======
         <location filename="../src/gui/accountsettings.cpp" line="843"/>
->>>>>>> 7f51803d
         <source>Cancel</source>
         <translation>取消</translation>
     </message>
@@ -229,147 +221,82 @@
         <translation>%1 使用中</translation>
     </message>
     <message>
-<<<<<<< HEAD
-        <location filename="../src/gui/accountsettings.cpp" line="641"/>
-=======
         <location filename="../src/gui/accountsettings.cpp" line="645"/>
->>>>>>> 7f51803d
         <source>%1 as &lt;i&gt;%2&lt;/i&gt;</source>
         <translation>%1, &lt;i&gt;%2&lt;/i&gt;</translation>
     </message>
     <message>
-<<<<<<< HEAD
-        <location filename="../src/gui/accountsettings.cpp" line="647"/>
-=======
         <location filename="../src/gui/accountsettings.cpp" line="651"/>
->>>>>>> 7f51803d
         <source>The server version %1 is old and unsupported! Proceed at your own risk.</source>
         <translation>服务器版本 %1 很旧且不支持，继续操作将自行承担风险。</translation>
     </message>
     <message>
-<<<<<<< HEAD
-        <location filename="../src/gui/accountsettings.cpp" line="649"/>
-=======
         <location filename="../src/gui/accountsettings.cpp" line="653"/>
->>>>>>> 7f51803d
         <source>Connected to %1.</source>
         <translation>连接到 %1。</translation>
     </message>
     <message>
-<<<<<<< HEAD
-        <location filename="../src/gui/accountsettings.cpp" line="651"/>
-=======
         <location filename="../src/gui/accountsettings.cpp" line="655"/>
->>>>>>> 7f51803d
         <source>Server %1 is temporarily unavailable.</source>
         <translation>远程服务器%1暂时不可用。</translation>
     </message>
     <message>
-<<<<<<< HEAD
-        <location filename="../src/gui/accountsettings.cpp" line="653"/>
-=======
         <location filename="../src/gui/accountsettings.cpp" line="657"/>
->>>>>>> 7f51803d
         <source>Server %1 is currently in maintenance mode.</source>
         <translation type="unfinished"/>
     </message>
     <message>
-<<<<<<< HEAD
-        <location filename="../src/gui/accountsettings.cpp" line="655"/>
-=======
         <location filename="../src/gui/accountsettings.cpp" line="659"/>
->>>>>>> 7f51803d
         <source>Signed out from %1.</source>
         <translation>从 %1 退出</translation>
     </message>
     <message>
-<<<<<<< HEAD
-        <location filename="../src/gui/accountsettings.cpp" line="664"/>
-=======
         <location filename="../src/gui/accountsettings.cpp" line="668"/>
->>>>>>> 7f51803d
         <source>Obtaining authorization from the browser. &lt;a href=&apos;%1&apos;&gt;Click here&lt;/a&gt; to re-open the browser.</source>
         <translation type="unfinished"/>
     </message>
     <message>
-<<<<<<< HEAD
-        <location filename="../src/gui/accountsettings.cpp" line="668"/>
-        <source>Connecting to %1...</source>
-        <translation type="unfinished"/>
-    </message>
-    <message>
-        <location filename="../src/gui/accountsettings.cpp" line="671"/>
-=======
         <location filename="../src/gui/accountsettings.cpp" line="672"/>
         <source>Connecting to %1...</source>
         <translation>正在连接到 %1</translation>
     </message>
     <message>
         <location filename="../src/gui/accountsettings.cpp" line="675"/>
->>>>>>> 7f51803d
         <source>No connection to %1 at %2.</source>
         <translation>没有到位于%2中的%1的连接</translation>
     </message>
     <message>
-<<<<<<< HEAD
-        <location filename="../src/gui/accountsettings.cpp" line="695"/>
-=======
         <location filename="../src/gui/accountsettings.cpp" line="699"/>
->>>>>>> 7f51803d
         <source>Log in</source>
         <translation>登录</translation>
     </message>
     <message>
-<<<<<<< HEAD
-        <location filename="../src/gui/accountsettings.cpp" line="782"/>
-=======
         <location filename="../src/gui/accountsettings.cpp" line="786"/>
->>>>>>> 7f51803d
         <source>There are folders that were not synchronized because they are too big: </source>
         <translation>以下目录由于太大而没有同步：</translation>
     </message>
     <message>
-<<<<<<< HEAD
-        <location filename="../src/gui/accountsettings.cpp" line="784"/>
-=======
         <location filename="../src/gui/accountsettings.cpp" line="788"/>
->>>>>>> 7f51803d
         <source>There are folders that were not synchronized because they are external storages: </source>
         <translation>以下目录由于是外部存储而没有同步：</translation>
     </message>
     <message>
-<<<<<<< HEAD
-        <location filename="../src/gui/accountsettings.cpp" line="785"/>
-=======
         <location filename="../src/gui/accountsettings.cpp" line="789"/>
->>>>>>> 7f51803d
         <source>There are folders that were not synchronized because they are too big or external storages: </source>
         <translation>以下目录由于太大或是外部存储而没有同步：</translation>
     </message>
     <message>
-<<<<<<< HEAD
-        <location filename="../src/gui/accountsettings.cpp" line="831"/>
-=======
         <location filename="../src/gui/accountsettings.cpp" line="835"/>
->>>>>>> 7f51803d
         <source>Confirm Account Removal</source>
         <translation>确认删除账号</translation>
     </message>
     <message>
-<<<<<<< HEAD
-        <location filename="../src/gui/accountsettings.cpp" line="832"/>
-=======
         <location filename="../src/gui/accountsettings.cpp" line="836"/>
->>>>>>> 7f51803d
         <source>&lt;p&gt;Do you really want to remove the connection to the account &lt;i&gt;%1&lt;/i&gt;?&lt;/p&gt;&lt;p&gt;&lt;b&gt;Note:&lt;/b&gt; This will &lt;b&gt;not&lt;/b&gt; delete any files.&lt;/p&gt;</source>
         <translation>&lt;p&gt;你确定要删除账号的连接？ &lt;i&gt;%1&lt;/i&gt;?&lt;/p&gt;&lt;p&gt;&lt;b&gt;Note:&lt;/b&gt; 这 &lt;b&gt;不会&lt;/b&gt; 删除任何文件&lt;/p&gt;</translation>
     </message>
     <message>
-<<<<<<< HEAD
-        <location filename="../src/gui/accountsettings.cpp" line="838"/>
-=======
         <location filename="../src/gui/accountsettings.cpp" line="842"/>
->>>>>>> 7f51803d
         <source>Remove connection</source>
         <translation>删除连接</translation>
     </message>
@@ -381,11 +308,7 @@
     </message>
     <message>
         <location filename="../src/gui/accountsettings.cpp" line="199"/>
-<<<<<<< HEAD
-        <location filename="../src/gui/accountsettings.cpp" line="697"/>
-=======
         <location filename="../src/gui/accountsettings.cpp" line="701"/>
->>>>>>> 7f51803d
         <source>Log out</source>
         <translation>注销</translation>
     </message>
@@ -420,11 +343,7 @@
         <translation>目前没有储存使用量信息可用。</translation>
     </message>
     <message>
-<<<<<<< HEAD
-        <location filename="../src/gui/accountsettings.cpp" line="677"/>
-=======
         <location filename="../src/gui/accountsettings.cpp" line="681"/>
->>>>>>> 7f51803d
         <source>No %1 connection configured.</source>
         <translation>没有 %1 连接配置。</translation>
     </message>
@@ -454,11 +373,7 @@
     <message>
         <location filename="../src/gui/accountstate.cpp" line="132"/>
         <source>Maintenance mode</source>
-<<<<<<< HEAD
-        <translation type="unfinished"/>
-=======
         <translation>维护模式</translation>
->>>>>>> 7f51803d
     </message>
     <message>
         <location filename="../src/gui/accountstate.cpp" line="134"/>
@@ -614,11 +529,7 @@
     <message>
         <location filename="../src/gui/addcertificatedialog.ui" line="35"/>
         <source>Certificate &amp; Key (pkcs12) :</source>
-<<<<<<< HEAD
-        <translation>证书与秘钥（pkcs12）：</translation>
-=======
         <translation>证书与密匙 (pkcs12)：</translation>
->>>>>>> 7f51803d
     </message>
     <message>
         <location filename="../src/gui/addcertificatedialog.ui" line="51"/>
@@ -726,11 +637,7 @@
 <context>
     <name>OCC::DiscoveryMainThread</name>
     <message>
-<<<<<<< HEAD
-        <location filename="../src/libsync/discoveryphase.cpp" line="633"/>
-=======
         <location filename="../src/libsync/discoveryphase.cpp" line="634"/>
->>>>>>> 7f51803d
         <source>Aborted by the user</source>
         <translation>用户撤销</translation>
     </message>
@@ -1502,11 +1409,7 @@
         <location filename="../src/gui/issueswidget.ui" line="42"/>
         <location filename="../src/gui/issueswidget.ui" line="61"/>
         <source>&lt;no filter&gt;</source>
-<<<<<<< HEAD
-        <translation type="unfinished"/>
-=======
         <translation>&lt;no filter&gt;</translation>
->>>>>>> 7f51803d
     </message>
     <message>
         <location filename="../src/gui/issueswidget.ui" line="50"/>
@@ -1517,11 +1420,7 @@
     <message>
         <location filename="../src/gui/issueswidget.ui" line="73"/>
         <source>Show warnings</source>
-<<<<<<< HEAD
-        <translation type="unfinished"/>
-=======
         <translation>显示警告</translation>
->>>>>>> 7f51803d
     </message>
     <message>
         <location filename="../src/gui/issueswidget.ui" line="83"/>
@@ -1984,11 +1883,7 @@
     <message>
         <location filename="../src/gui/wizard/owncloudoauthcredspage.cpp" line="44"/>
         <source>Login in your browser</source>
-<<<<<<< HEAD
-        <translation type="unfinished"/>
-=======
         <translation>在浏览器中登录</translation>
->>>>>>> 7f51803d
     </message>
 </context>
 <context>
@@ -2609,38 +2504,22 @@
         <translation>设置</translation>
     </message>
     <message>
-<<<<<<< HEAD
-        <location filename="../src/gui/settingsdialog.cpp" line="107"/>
-=======
         <location filename="../src/gui/settingsdialog.cpp" line="109"/>
->>>>>>> 7f51803d
         <source>Activity</source>
         <translation>动态</translation>
     </message>
     <message>
-<<<<<<< HEAD
-        <location filename="../src/gui/settingsdialog.cpp" line="116"/>
-=======
         <location filename="../src/gui/settingsdialog.cpp" line="118"/>
->>>>>>> 7f51803d
         <source>General</source>
         <translation>常规</translation>
     </message>
     <message>
-<<<<<<< HEAD
-        <location filename="../src/gui/settingsdialog.cpp" line="122"/>
-=======
         <location filename="../src/gui/settingsdialog.cpp" line="124"/>
->>>>>>> 7f51803d
         <source>Network</source>
         <translation>网络</translation>
     </message>
     <message>
-<<<<<<< HEAD
-        <location filename="../src/gui/settingsdialog.cpp" line="228"/>
-=======
         <location filename="../src/gui/settingsdialog.cpp" line="230"/>
->>>>>>> 7f51803d
         <source>Account</source>
         <translation>账户</translation>
     </message>
@@ -2648,47 +2527,27 @@
 <context>
     <name>OCC::SettingsDialogMac</name>
     <message>
-<<<<<<< HEAD
-        <location filename="../src/gui/settingsdialogmac.cpp" line="90"/>
-=======
         <location filename="../src/gui/settingsdialogmac.cpp" line="93"/>
->>>>>>> 7f51803d
         <source>%1</source>
         <translation>%1</translation>
     </message>
     <message>
-<<<<<<< HEAD
-        <location filename="../src/gui/settingsdialogmac.cpp" line="94"/>
-=======
         <location filename="../src/gui/settingsdialogmac.cpp" line="97"/>
->>>>>>> 7f51803d
         <source>Activity</source>
         <translation>动态</translation>
     </message>
     <message>
-<<<<<<< HEAD
-        <location filename="../src/gui/settingsdialogmac.cpp" line="108"/>
-=======
         <location filename="../src/gui/settingsdialogmac.cpp" line="111"/>
->>>>>>> 7f51803d
         <source>General</source>
         <translation>常规</translation>
     </message>
     <message>
-<<<<<<< HEAD
-        <location filename="../src/gui/settingsdialogmac.cpp" line="112"/>
-=======
         <location filename="../src/gui/settingsdialogmac.cpp" line="115"/>
->>>>>>> 7f51803d
         <source>Network</source>
         <translation>网络</translation>
     </message>
     <message>
-<<<<<<< HEAD
-        <location filename="../src/gui/settingsdialogmac.cpp" line="149"/>
-=======
         <location filename="../src/gui/settingsdialogmac.cpp" line="152"/>
->>>>>>> 7f51803d
         <source>Account</source>
         <translation>账户</translation>
     </message>
@@ -2832,53 +2691,32 @@
     <message>
         <location filename="../src/gui/sharelinkwidget.cpp" line="61"/>
         <source>%1 link</source>
-<<<<<<< HEAD
-        <translation type="unfinished"/>
-=======
         <translation>%1 的链接</translation>
->>>>>>> 7f51803d
     </message>
     <message>
         <location filename="../src/gui/sharelinkwidget.cpp" line="91"/>
         <source>Link shares have been disabled</source>
-<<<<<<< HEAD
-        <translation type="unfinished"/>
-=======
         <translation>分享链接已被关闭</translation>
->>>>>>> 7f51803d
     </message>
     <message>
         <location filename="../src/gui/sharelinkwidget.cpp" line="105"/>
         <source>Create public link share</source>
-<<<<<<< HEAD
-        <translation type="unfinished"/>
-=======
         <translation>创建公共分享链接</translation>
->>>>>>> 7f51803d
     </message>
     <message>
         <location filename="../src/gui/sharelinkwidget.cpp" line="161"/>
         <source>Open link in browser</source>
-<<<<<<< HEAD
-        <translation type="unfinished"/>
-=======
         <translation>在浏览器中打来链接</translation>
->>>>>>> 7f51803d
     </message>
     <message>
         <location filename="../src/gui/sharelinkwidget.cpp" line="162"/>
         <source>Copy link to clipboard</source>
-<<<<<<< HEAD
-        <translation type="unfinished"/>
-=======
         <translation>复制链接到剪贴板</translation>
->>>>>>> 7f51803d
     </message>
     <message>
         <location filename="../src/gui/sharelinkwidget.cpp" line="163"/>
         <source>Copy link to clipboard (direct download)</source>
-<<<<<<< HEAD
-        <translation type="unfinished"/>
+        <translation>复制链接到剪贴板 (直接下载)</translation>
     </message>
     <message>
         <location filename="../src/gui/sharelinkwidget.cpp" line="164"/>
@@ -2893,25 +2731,7 @@
     <message>
         <location filename="../src/gui/sharelinkwidget.cpp" line="237"/>
         <source>Public link</source>
-        <translation type="unfinished"/>
-=======
-        <translation>复制链接到剪贴板 (直接下载)</translation>
-    </message>
-    <message>
-        <location filename="../src/gui/sharelinkwidget.cpp" line="164"/>
-        <source>Send link by email</source>
-        <translation>通过邮件发送链接</translation>
-    </message>
-    <message>
-        <location filename="../src/gui/sharelinkwidget.cpp" line="165"/>
-        <source>Send link by email (direct download)</source>
-        <translation type="unfinished"/>
-    </message>
-    <message>
-        <location filename="../src/gui/sharelinkwidget.cpp" line="237"/>
-        <source>Public link</source>
         <translation>公开链接</translation>
->>>>>>> 7f51803d
     </message>
     <message>
         <location filename="../src/gui/sharelinkwidget.cpp" line="460"/>
@@ -2949,20 +2769,12 @@
     <message>
         <location filename="../src/gui/shareusergroupwidget.cpp" line="235"/>
         <source>Open link in browser</source>
-<<<<<<< HEAD
-        <translation type="unfinished"/>
-=======
         <translation>在浏览器中打来链接</translation>
->>>>>>> 7f51803d
     </message>
     <message>
         <location filename="../src/gui/shareusergroupwidget.cpp" line="237"/>
         <source>Copy link to clipboard</source>
-<<<<<<< HEAD
-        <translation type="unfinished"/>
-=======
         <translation>复制链接到剪贴板</translation>
->>>>>>> 7f51803d
     </message>
     <message>
         <location filename="../src/gui/shareusergroupwidget.cpp" line="239"/>
@@ -3075,11 +2887,7 @@
     <message>
         <location filename="../src/gui/socketapi.cpp" line="563"/>
         <source>Share...</source>
-<<<<<<< HEAD
-        <translation type="unfinished"/>
-=======
         <translation>分享到...</translation>
->>>>>>> 7f51803d
     </message>
     <message>
         <location filename="../src/gui/socketapi.cpp" line="565"/>
@@ -3643,168 +3451,91 @@
 <context>
     <name>OCC::ownCloudGui</name>
     <message>
-<<<<<<< HEAD
-        <location filename="../src/gui/owncloudgui.cpp" line="252"/>
-=======
         <location filename="../src/gui/owncloudgui.cpp" line="267"/>
->>>>>>> 7f51803d
         <source>Please sign in</source>
         <translation>请登录</translation>
     </message>
     <message>
-<<<<<<< HEAD
-        <location filename="../src/gui/owncloudgui.cpp" line="276"/>
-=======
         <location filename="../src/gui/owncloudgui.cpp" line="292"/>
->>>>>>> 7f51803d
         <source>Folder %1: %2</source>
         <translation>文件夹 %1: %2</translation>
     </message>
     <message>
-<<<<<<< HEAD
-        <location filename="../src/gui/owncloudgui.cpp" line="281"/>
-        <source>No sync folders configured.</source>
-        <translation>没有已配置的同步文件夹。</translation>
-    </message>
-    <message>
-        <location filename="../src/gui/owncloudgui.cpp" line="291"/>
-=======
         <location filename="../src/gui/owncloudgui.cpp" line="313"/>
->>>>>>> 7f51803d
         <source>There are no sync folders configured.</source>
         <translation>没有已配置的同步文件夹。</translation>
     </message>
     <message>
-<<<<<<< HEAD
-        <location filename="../src/gui/owncloudgui.cpp" line="299"/>
-=======
         <location filename="../src/gui/owncloudgui.cpp" line="322"/>
->>>>>>> 7f51803d
         <source>Open in browser</source>
         <translation>在浏览器中打开</translation>
     </message>
     <message>
-<<<<<<< HEAD
-        <location filename="../src/gui/owncloudgui.cpp" line="348"/>
-        <location filename="../src/gui/owncloudgui.cpp" line="603"/>
-        <location filename="../src/gui/owncloudgui.cpp" line="697"/>
-=======
         <location filename="../src/gui/owncloudgui.cpp" line="371"/>
         <location filename="../src/gui/owncloudgui.cpp" line="628"/>
         <location filename="../src/gui/owncloudgui.cpp" line="722"/>
->>>>>>> 7f51803d
         <source>Log in...</source>
         <translation>登录</translation>
     </message>
     <message>
-<<<<<<< HEAD
-        <location filename="../src/gui/owncloudgui.cpp" line="352"/>
-        <location filename="../src/gui/owncloudgui.cpp" line="595"/>
-        <location filename="../src/gui/owncloudgui.cpp" line="699"/>
-=======
         <location filename="../src/gui/owncloudgui.cpp" line="375"/>
         <location filename="../src/gui/owncloudgui.cpp" line="620"/>
         <location filename="../src/gui/owncloudgui.cpp" line="724"/>
->>>>>>> 7f51803d
         <source>Log out</source>
         <translation>注销</translation>
     </message>
     <message>
-<<<<<<< HEAD
-        <location filename="../src/gui/owncloudgui.cpp" line="421"/>
-=======
         <location filename="../src/gui/owncloudgui.cpp" line="444"/>
->>>>>>> 7f51803d
         <source>Recent Changes</source>
         <translation>最近修改</translation>
     </message>
     <message>
-<<<<<<< HEAD
-        <location filename="../src/gui/owncloudgui.cpp" line="741"/>
-=======
         <location filename="../src/gui/owncloudgui.cpp" line="766"/>
->>>>>>> 7f51803d
         <source>Checking for changes in &apos;%1&apos;</source>
         <translation>检查 %1 的更改</translation>
     </message>
     <message>
-<<<<<<< HEAD
-        <location filename="../src/gui/owncloudgui.cpp" line="326"/>
-=======
         <location filename="../src/gui/owncloudgui.cpp" line="349"/>
->>>>>>> 7f51803d
         <source>Managed Folders:</source>
         <translation>管理的文件夹：</translation>
     </message>
     <message>
-<<<<<<< HEAD
-        <location filename="../src/gui/owncloudgui.cpp" line="329"/>
-=======
         <location filename="../src/gui/owncloudgui.cpp" line="352"/>
->>>>>>> 7f51803d
         <source>Open folder &apos;%1&apos;</source>
         <translation>打开文件夹“%1”</translation>
     </message>
     <message>
-<<<<<<< HEAD
-        <location filename="../src/gui/owncloudgui.cpp" line="301"/>
-=======
         <location filename="../src/gui/owncloudgui.cpp" line="324"/>
->>>>>>> 7f51803d
         <source>Open %1 in browser</source>
         <translation>在浏览器中打开%1</translation>
     </message>
     <message>
-<<<<<<< HEAD
-        <location filename="../src/gui/owncloudgui.cpp" line="682"/>
-=======
         <location filename="../src/gui/owncloudgui.cpp" line="707"/>
->>>>>>> 7f51803d
         <source>Unknown status</source>
         <translation>未知状态</translation>
     </message>
     <message>
-<<<<<<< HEAD
-        <location filename="../src/gui/owncloudgui.cpp" line="684"/>
-=======
         <location filename="../src/gui/owncloudgui.cpp" line="709"/>
->>>>>>> 7f51803d
         <source>Settings...</source>
         <translation>设置...</translation>
     </message>
     <message>
-<<<<<<< HEAD
-        <location filename="../src/gui/owncloudgui.cpp" line="686"/>
-=======
         <location filename="../src/gui/owncloudgui.cpp" line="711"/>
->>>>>>> 7f51803d
         <source>Details...</source>
         <translation>细节...</translation>
     </message>
     <message>
-<<<<<<< HEAD
-        <location filename="../src/gui/owncloudgui.cpp" line="692"/>
-=======
         <location filename="../src/gui/owncloudgui.cpp" line="717"/>
->>>>>>> 7f51803d
         <source>Help</source>
         <translation>帮助</translation>
     </message>
     <message>
-<<<<<<< HEAD
-        <location filename="../src/gui/owncloudgui.cpp" line="694"/>
-=======
         <location filename="../src/gui/owncloudgui.cpp" line="719"/>
->>>>>>> 7f51803d
         <source>Quit %1</source>
         <translation>退出 %1</translation>
     </message>
     <message>
-<<<<<<< HEAD
-        <location filename="../src/gui/owncloudgui.cpp" line="233"/>
-=======
         <location filename="../src/gui/owncloudgui.cpp" line="248"/>
->>>>>>> 7f51803d
         <source>Disconnected from %1</source>
         <translation>已从服务器断开 %1</translation>
     </message>
@@ -3819,9 +3550,6 @@
         <translation>账户 %1 的服务器运行着一个古老而不受支持的版本 %2。使用该客户端未支持的服务器版本未经测试并且可能存在潜在危险。继续操作需要自行承担风险。</translation>
     </message>
     <message>
-<<<<<<< HEAD
-        <location filename="../src/gui/owncloudgui.cpp" line="236"/>
-=======
         <location filename="../src/gui/owncloudgui.cpp" line="238"/>
         <source>Disconnected</source>
         <translation>连接已断开</translation>
@@ -3833,37 +3561,25 @@
     </message>
     <message>
         <location filename="../src/gui/owncloudgui.cpp" line="251"/>
->>>>>>> 7f51803d
         <source>Disconnected from accounts:</source>
         <translation>已断开账户: </translation>
     </message>
     <message>
-<<<<<<< HEAD
-        <location filename="../src/gui/owncloudgui.cpp" line="238"/>
-=======
         <location filename="../src/gui/owncloudgui.cpp" line="253"/>
->>>>>>> 7f51803d
         <source>Account %1: %2</source>
         <translation>账户 %1: %2</translation>
     </message>
     <message>
-<<<<<<< HEAD
-        <location filename="../src/gui/owncloudgui.cpp" line="256"/>
-=======
         <location filename="../src/gui/owncloudgui.cpp" line="268"/>
         <source>Signed out</source>
         <translation>已退出</translation>
     </message>
     <message>
         <location filename="../src/gui/owncloudgui.cpp" line="272"/>
->>>>>>> 7f51803d
         <source>Account synchronization is disabled</source>
         <translation>帐户同步被禁用</translation>
     </message>
     <message>
-<<<<<<< HEAD
-        <location filename="../src/gui/owncloudgui.cpp" line="337"/>
-=======
         <location filename="../src/gui/owncloudgui.cpp" line="273"/>
         <location filename="../src/gui/owncloudgui.cpp" line="304"/>
         <source>Synchronization is paused</source>
@@ -3881,152 +3597,87 @@
     </message>
     <message>
         <location filename="../src/gui/owncloudgui.cpp" line="360"/>
->>>>>>> 7f51803d
         <source>Unpause all folders</source>
         <translation>解除暂停所有文件夹</translation>
     </message>
     <message>
-<<<<<<< HEAD
-        <location filename="../src/gui/owncloudgui.cpp" line="342"/>
-=======
         <location filename="../src/gui/owncloudgui.cpp" line="365"/>
->>>>>>> 7f51803d
         <source>Pause all folders</source>
         <translation>暂停所有文件夹</translation>
     </message>
     <message>
-<<<<<<< HEAD
-        <location filename="../src/gui/owncloudgui.cpp" line="574"/>
-=======
         <location filename="../src/gui/owncloudgui.cpp" line="599"/>
->>>>>>> 7f51803d
         <source>Unpause all synchronization</source>
         <translation>解除暂停所有同步</translation>
     </message>
     <message>
-<<<<<<< HEAD
-        <location filename="../src/gui/owncloudgui.cpp" line="576"/>
-=======
         <location filename="../src/gui/owncloudgui.cpp" line="601"/>
->>>>>>> 7f51803d
         <source>Unpause synchronization</source>
         <translation>解除暂停同步</translation>
     </message>
     <message>
-<<<<<<< HEAD
-        <location filename="../src/gui/owncloudgui.cpp" line="584"/>
-=======
         <location filename="../src/gui/owncloudgui.cpp" line="609"/>
->>>>>>> 7f51803d
         <source>Pause all synchronization</source>
         <translation>暂停所有同步</translation>
     </message>
     <message>
-<<<<<<< HEAD
-        <location filename="../src/gui/owncloudgui.cpp" line="586"/>
-=======
         <location filename="../src/gui/owncloudgui.cpp" line="611"/>
->>>>>>> 7f51803d
         <source>Pause synchronization</source>
         <translation>暂停同步</translation>
     </message>
     <message>
-<<<<<<< HEAD
-        <location filename="../src/gui/owncloudgui.cpp" line="593"/>
-=======
         <location filename="../src/gui/owncloudgui.cpp" line="618"/>
->>>>>>> 7f51803d
         <source>Log out of all accounts</source>
         <translation>注销所有账户</translation>
     </message>
     <message>
-<<<<<<< HEAD
-        <location filename="../src/gui/owncloudgui.cpp" line="601"/>
-=======
         <location filename="../src/gui/owncloudgui.cpp" line="626"/>
->>>>>>> 7f51803d
         <source>Log in to all accounts...</source>
         <translation>登录所有账户</translation>
     </message>
     <message>
-<<<<<<< HEAD
-        <location filename="../src/gui/owncloudgui.cpp" line="685"/>
-=======
         <location filename="../src/gui/owncloudgui.cpp" line="710"/>
->>>>>>> 7f51803d
         <source>New account...</source>
         <translation>新账号……</translation>
     </message>
     <message>
-<<<<<<< HEAD
-        <location filename="../src/gui/owncloudgui.cpp" line="703"/>
-=======
         <location filename="../src/gui/owncloudgui.cpp" line="728"/>
->>>>>>> 7f51803d
         <source>Crash now</source>
         <comment>Only shows in debug mode to allow testing the crash handler</comment>
         <translation>发生了崩溃</translation>
     </message>
     <message>
-<<<<<<< HEAD
-        <location filename="../src/gui/owncloudgui.cpp" line="719"/>
-=======
         <location filename="../src/gui/owncloudgui.cpp" line="744"/>
->>>>>>> 7f51803d
         <source>No items synced recently</source>
         <translation>近期没有项目被同步</translation>
     </message>
     <message>
-<<<<<<< HEAD
-        <location filename="../src/gui/owncloudgui.cpp" line="756"/>
-=======
         <location filename="../src/gui/owncloudgui.cpp" line="781"/>
->>>>>>> 7f51803d
         <source>Syncing %1 of %2  (%3 left)</source>
         <translation>同步 %2 中的 %1 (剩余 %3)</translation>
     </message>
     <message>
-<<<<<<< HEAD
-        <location filename="../src/gui/owncloudgui.cpp" line="761"/>
-=======
         <location filename="../src/gui/owncloudgui.cpp" line="786"/>
->>>>>>> 7f51803d
         <source>Syncing %1 of %2</source>
         <translation>正在同步 %1，共 %2</translation>
     </message>
     <message>
-<<<<<<< HEAD
-        <location filename="../src/gui/owncloudgui.cpp" line="770"/>
-=======
         <location filename="../src/gui/owncloudgui.cpp" line="795"/>
->>>>>>> 7f51803d
         <source>Syncing %1 (%2 left)</source>
         <translation>同步 %1 (剩余 %2)</translation>
     </message>
     <message>
-<<<<<<< HEAD
-        <location filename="../src/gui/owncloudgui.cpp" line="773"/>
-=======
         <location filename="../src/gui/owncloudgui.cpp" line="798"/>
->>>>>>> 7f51803d
         <source>Syncing %1</source>
         <translation>正在同步 %1</translation>
     </message>
     <message>
-<<<<<<< HEAD
-        <location filename="../src/gui/owncloudgui.cpp" line="791"/>
-=======
         <location filename="../src/gui/owncloudgui.cpp" line="816"/>
->>>>>>> 7f51803d
         <source>%1 (%2, %3)</source>
         <translation>%1 (%2, %3)</translation>
     </message>
     <message>
-<<<<<<< HEAD
-        <location filename="../src/gui/owncloudgui.cpp" line="817"/>
-=======
         <location filename="../src/gui/owncloudgui.cpp" line="302"/>
->>>>>>> 7f51803d
         <source>Up to date</source>
         <translation>更新</translation>
     </message>
@@ -4157,11 +3808,7 @@
     <message>
         <location filename="../src/gui/wizard/owncloudoauthcredspage.ui" line="56"/>
         <source>Re-open Browser</source>
-<<<<<<< HEAD
-        <translation type="unfinished"/>
-=======
         <translation>重新打开浏览器</translation>
->>>>>>> 7f51803d
     </message>
 </context>
 <context>
