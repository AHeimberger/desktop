#ifndef SYNCWRAPPER_H
#define SYNCWRAPPER_H

#include <QObject>
#include <QMap>
#include "common/syncjournaldb.h"

#include <csync.h>

namespace OCC {

class SyncWrapper : public QObject
{
    Q_OBJECT
public:
    static SyncWrapper *instance();
    ~SyncWrapper() {}

    void openFileAtPath(const QString path);
    void releaseFileAtPath(const QString path);
    void writeFileAtPath(const QString path);
    bool syncDone(const QString path);

    void updateLocalFileTree(const QString &path, csync_instructions_e instruction = CSYNC_INSTRUCTION_NONE);
    void initSyncMode(const QString path);
<<<<<<< HEAD
=======
    void initSync(const QString path, csync_instructions_e instruction = CSYNC_INSTRUCTION_SYNC);
    void startSync();
>>>>>>> 5f974b91

private:
    QDateTime lastAccess(const QString path);
    int updateLastAccess(const QString path);

    QString removeSlash(QString path);

<<<<<<< HEAD
    void sync(const QString path, csync_instructions_e instruction);
=======
>>>>>>> 5f974b91
    int syncMode(const QString path);

    int syncModeDownload(const QString path);
    bool shouldSync(const QString path);

    QMap<QString, bool> _syncDone;

public slots:
    void updateSyncQueue(const QString path, bool syncing);

signals:
    void syncDone(QString, bool);

private:
    SyncWrapper() {
        connect(SyncJournalDb::instance(), &SyncJournalDb::syncStatusChanged, this, &SyncWrapper::updateSyncQueue);
    }
};
}

#endif // SYNCWRAPPER_H<|MERGE_RESOLUTION|>--- conflicted
+++ resolved
@@ -23,11 +23,8 @@
 
     void updateLocalFileTree(const QString &path, csync_instructions_e instruction = CSYNC_INSTRUCTION_NONE);
     void initSyncMode(const QString path);
-<<<<<<< HEAD
-=======
     void initSync(const QString path, csync_instructions_e instruction = CSYNC_INSTRUCTION_SYNC);
     void startSync();
->>>>>>> 5f974b91
 
 private:
     QDateTime lastAccess(const QString path);
@@ -35,10 +32,7 @@
 
     QString removeSlash(QString path);
 
-<<<<<<< HEAD
     void sync(const QString path, csync_instructions_e instruction);
-=======
->>>>>>> 5f974b91
     int syncMode(const QString path);
 
     int syncModeDownload(const QString path);
