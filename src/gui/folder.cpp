/*
 * Copyright (C) by Duncan Mac-Vicar P. <duncan@kde.org>
 * Copyright (C) by Daniel Molkentin <danimo@owncloud.com>
 * Copyright (C) by Klaas Freitag <freitag@owncloud.com>
 *
 * This program is free software; you can redistribute it and/or modify
 * it under the terms of the GNU General Public License as published by
 * the Free Software Foundation; either version 2 of the License, or
 * (at your option) any later version.
 *
 * This program is distributed in the hope that it will be useful, but
 * WITHOUT ANY WARRANTY; without even the implied warranty of MERCHANTABILITY
 * or FITNESS FOR A PARTICULAR PURPOSE. See the GNU General Public License
 * for more details.
 */
#include "config.h"

#include "account.h"
#include "accountstate.h"
#include "folder.h"
#include "folderman.h"
#include "logger.h"
#include "configfile.h"
#include "networkjobs.h"
#include "syncjournalfilerecord.h"
#include "syncresult.h"
#include "utility.h"
#include "clientproxy.h"
#include "syncengine.h"
#include "syncrunfilelog.h"
#include "theme.h"
#include "filesystem.h"


#include "creds/abstractcredentials.h"

#include <QDebug>
#include <QTimer>
#include <QUrl>
#include <QDir>
#include <QSettings>

#include <QMessageBox>
#include <QPushButton>

namespace OCC {

static void csyncLogCatcher(int /*verbosity*/,
                        const char */*function*/,
                        const char *buffer,
                        void */*userdata*/)
{
    Logger::instance()->csyncLog( QString::fromUtf8(buffer) );
}


Folder::Folder(AccountState* accountState,
               const FolderDefinition& definition,
               QObject* parent)
    : QObject(parent)
      , _accountState(accountState)
      , _definition(definition)
      , _csyncError(false)
      , _csyncUnavail(false)
      , _wipeDb(false)
      , _proxyDirty(true)
      , _lastSyncDuration(0)
      , _forceSyncOnPollTimeout(false)
      , _consecutiveFailingSyncs(0)
      , _consecutiveFollowUpSyncs(0)
      , _journal(definition.localPath)
      , _csync_ctx(0)
{
    qsrand(QTime::currentTime().msec());
    _timeSinceLastSyncStart.start();
    _timeSinceLastSyncDone.start();

    _syncResult.setStatus( SyncResult::NotYetStarted );

    // check if the local path exists
    checkLocalPath();

    _syncResult.setFolder(_definition.alias);
}

bool Folder::init()
{
    // We need to reconstruct the url because the path need to be fully decoded, as csync will  re-encode the path:
    //  Remember that csync will just append the filename to the path and pass it to the vio plugin.
    //  csync_owncloud will then re-encode everything.
#if QT_VERSION >= QT_VERSION_CHECK(5, 0, 0)
    QUrl url = remoteUrl();
    QString url_string = url.scheme() + QLatin1String("://") + url.authority(QUrl::EncodeDelimiters) + url.path(QUrl::FullyDecoded);
#else
    // Qt4 was broken anyway as it did not encode the '#' as it should have done  (it was actually a provlem when parsing the path from QUrl::setPath
    QString url_string = remoteUrl().toString();
#endif
    url_string = Utility::toCSyncScheme(url_string);

    QString localpath = path();

    if( csync_create( &_csync_ctx, localpath.toUtf8().data(), url_string.toUtf8().data() ) < 0 ) {
        qDebug() << "Unable to create csync-context!";
        slotSyncError(tr("Unable to create csync-context"));
        _csync_ctx = 0;
    } else {
        csync_set_log_callback( csyncLogCatcher );
        csync_set_log_level( 11 );

        _accountState->account()->credentials()->syncContextPreInit(_csync_ctx);

        if( csync_init( _csync_ctx ) < 0 ) {
            qDebug() << "Could not initialize csync!" << csync_get_status(_csync_ctx) << csync_get_status_string(_csync_ctx);
            QString errStr = SyncEngine::csyncErrorToString(CSYNC_STATUS(csync_get_status(_csync_ctx)));
            const char *errMsg = csync_get_status_string(_csync_ctx);
            if( errMsg ) {
                errStr += QLatin1String("<br/>");
                errStr += QString::fromUtf8(errMsg);
            }
            slotSyncError(errStr);
            csync_destroy(_csync_ctx);
            _csync_ctx = 0;
        }
    }
    return _csync_ctx;
}

Folder::~Folder()
{
    if( _engine ) {
        _engine->abort();
        _engine.reset(0);
    }
    // Destroy csync here.
    csync_destroy(_csync_ctx);
}

AccountState* Folder::accountState() const
{
    return _accountState;
}

void Folder::checkLocalPath()
{
    const QFileInfo fi(_definition.localPath);

    if( fi.isDir() && fi.isReadable() ) {
        qDebug() << "Checked local path ok";
    } else {
        if( !FileSystem::fileExists(_definition.localPath) ) {
            // try to create the local dir
            QDir d(_definition.localPath);
            if( d.mkpath(_definition.localPath) ) {
                qDebug() << "Successfully created the local dir " << _definition.localPath;
            }
        }
        // Check directory again
        if( !FileSystem::fileExists(_definition.localPath) ) {
            _syncResult.setErrorString(tr("Local folder %1 does not exist.").arg(_definition.localPath));
            _syncResult.setStatus( SyncResult::SetupError );
        } else if( !fi.isDir() ) {
            _syncResult.setErrorString(tr("%1 should be a directory but is not.").arg(_definition.localPath));
            _syncResult.setStatus( SyncResult::SetupError );
        } else if( !fi.isReadable() ) {
            _syncResult.setErrorString(tr("%1 is not readable.").arg(_definition.localPath));
            _syncResult.setStatus( SyncResult::SetupError );
        }
    }
}

QString Folder::alias() const
{
    return _definition.alias;
}

QString Folder::path() const
{
    QString p(_definition.localPath);
    if( ! p.endsWith(QDir::separator()) ) {
        p.append(QDir::separator());
    }
    return p;
}

QString Folder::cleanPath()
{
    QString cleanedPath = QDir::cleanPath(_definition.localPath);

    if(cleanedPath.length() == 3 && cleanedPath.endsWith(":/"))
        cleanedPath.remove(2,1);

    return cleanedPath;
}

bool Folder::isBusy() const
{
    return !_engine.isNull();
}

QString Folder::remotePath() const
{
    return _definition.targetPath;
}

QUrl Folder::remoteUrl() const
{
    return Account::concatUrlPath(_accountState->account()->davUrl(), remotePath());
}

QString Folder::nativePath() const
{
    return QDir::toNativeSeparators(path());
}

bool Folder::syncPaused() const
{
  return _definition.paused;
}

void Folder::setSyncPaused( bool paused )
{
    if (paused != _definition.paused) {
        _definition.paused = paused;
        saveToSettings();
    }

    if( !paused ) {
        // qDebug() << "Syncing enabled on folder " << name();
    } else {
        // do not stop or start the watcher here, that is done internally by
        // folder class. Even if the watcher fires, the folder does not
        // schedule itself because it checks the var. _enabled before.
        setSyncState(SyncResult::Paused);
    }
}

void Folder::setSyncState(SyncResult::Status state)
{
    _syncResult.setStatus(state);
}

SyncResult Folder::syncResult() const
{
  return _syncResult;
}

void Folder::prepareToSync()
{
    _syncResult.setStatus( SyncResult::NotYetStarted );
    _syncResult.clearErrors();
}

void Folder::slotRunEtagJob()
{
    qDebug() << "* Trying to check" << alias() << "for changes via ETag check. (time since last sync:" << (_timeSinceLastSyncDone.elapsed() / 1000) << "s)";


    AccountPtr account = _accountState->account();

    if (!_requestEtagJob.isNull()) {
        qDebug() << Q_FUNC_INFO << alias() << "has ETag job queued, not trying to sync";
        return;
    }

    if (_definition.paused || !_accountState->isConnected()) {
        qDebug() << "Not syncing.  :"  << alias() << _definition.paused << AccountState::stateString(_accountState->state());
        return;
    }

    bool forceSyncIntervalExpired =
            quint64(_timeSinceLastSyncDone.elapsed()) > ConfigFile().forceSyncInterval();
    bool syncAgainAfterFail = _consecutiveFailingSyncs > 0 && _consecutiveFailingSyncs < 3;

    // There are several conditions under which we trigger a full-discovery sync:
    // * When a suitably long time has passed since the last sync finished
    // * When the last sync failed (only a couple of times)
    // * When the last sync requested another sync to be done (only a couple of times)
    //
    // Note that the etag check (see below) and the file watcher may also trigger
    // syncs.
    if (forceSyncIntervalExpired
            || _forceSyncOnPollTimeout
            || syncAgainAfterFail) {

        if (forceSyncIntervalExpired) {
            qDebug() << "** Force Sync, because it has been " << _timeSinceLastSyncDone.elapsed() << "ms "
                     << "since the last sync";
        }
        if (_forceSyncOnPollTimeout) {
            qDebug() << "** Force Sync, because it was requested";
        }
        if (syncAgainAfterFail) {
            qDebug() << "** Force Sync, because the last"
                     << _consecutiveFailingSyncs << "syncs failed, last status:"
                     << _syncResult.statusString();
        }
        _forceSyncOnPollTimeout = false;
        emit scheduleToSync(this);

    } else {
        // Do the ordinary etag check for the root folder and only schedule a real
        // sync if it's different.

        _requestEtagJob = new RequestEtagJob(account, remotePath(), this);
        // check if the etag is different
        QObject::connect(_requestEtagJob, SIGNAL(etagRetreived(QString)), this, SLOT(etagRetreived(QString)));
        FolderMan::instance()->slotScheduleETagJob(alias(), _requestEtagJob);
        // The _requestEtagJob is auto deleting itself on finish. Our guard pointer _requestEtagJob will then be null.
    }
}

void Folder::etagRetreived(const QString& etag)
{
    qDebug() << "* Compare etag with previous etag: last:" << _lastEtag << ", received:" << etag;

    // re-enable sync if it was disabled because network was down
    FolderMan::instance()->setSyncEnabled(true);

    if (_lastEtag != etag) {
        _lastEtag = etag;
        emit scheduleToSync(this);
    }
}

void Folder::etagRetreivedFromSyncEngine(const QString& etag)
{
    qDebug() << "Root etag from during sync:" << etag;
    _lastEtag = etag;
}


void Folder::bubbleUpSyncResult()
{
    // count new, removed and updated items
    int newItems = 0;
    int removedItems = 0;
    int updatedItems = 0;
    int ignoredItems = 0;
    int renamedItems = 0;
    int errorItems = 0;

    SyncFileItemPtr firstItemNew;
    SyncFileItemPtr firstItemDeleted;
    SyncFileItemPtr firstItemUpdated;
    SyncFileItemPtr firstItemRenamed;
    SyncFileItemPtr firstItemError;

    SyncRunFileLog syncFileLog;

    syncFileLog.start(path(), _engine ? _engine->stopWatch() : Utility::StopWatch() );

    QElapsedTimer timer;
    timer.start();

    foreach (const SyncFileItemPtr &item, _syncResult.syncFileItemVector() ) {
        // Log the item
        syncFileLog.logItem( *item );

        // and process the item to the gui
        if( item->_status == SyncFileItem::FatalError || item->_status == SyncFileItem::NormalError ) {
            slotSyncError( tr("%1: %2").arg(item->_file, item->_errorString) );
            errorItems++;
            if (!firstItemError) {
                firstItemError = item;
            }
        } else if( item->_status == SyncFileItem::FileIgnored ) {
            // ignored files don't show up in notifications
            continue;
        } else {
            // add new directories or remove gone away dirs to the watcher
            if (item->_isDirectory && item->_instruction == CSYNC_INSTRUCTION_NEW ) {
                FolderMan::instance()->addMonitorPath( alias(), path()+item->_file );
            }
            if (item->_isDirectory && item->_instruction == CSYNC_INSTRUCTION_REMOVE ) {
                FolderMan::instance()->removeMonitorPath( alias(), path()+item->_file );
            }

            if (!item->hasErrorStatus() && item->_direction == SyncFileItem::Down) {
                switch (item->_instruction) {
                case CSYNC_INSTRUCTION_NEW:
                    newItems++;
                    if (!firstItemNew)
                        firstItemNew = item;
                    break;
                case CSYNC_INSTRUCTION_REMOVE:
                    removedItems++;
                    if (!firstItemDeleted)
                        firstItemDeleted = item;
                    break;
                case CSYNC_INSTRUCTION_CONFLICT:
                case CSYNC_INSTRUCTION_SYNC:
                    updatedItems++;
                    if (!firstItemUpdated)
                        firstItemUpdated = item;
                    break;
                case CSYNC_INSTRUCTION_ERROR:
                    qDebug() << "Got Instruction ERROR. " << _syncResult.errorString();
                    break;
                case CSYNC_INSTRUCTION_RENAME:
                    if (!firstItemRenamed) {
                        firstItemRenamed = item;
                    }
                    renamedItems++;
                    break;
                default:
                    // nothing.
                    break;
                }
            } else if( item->_direction == SyncFileItem::None ) { // ignored files counting.
                if( item->_instruction == CSYNC_INSTRUCTION_IGNORE ) {
                    ignoredItems++;
                }
            }
        }
    }
    syncFileLog.close();

    qDebug() << "Processing result list and logging took " << timer.elapsed() << " Milliseconds.";
    _syncResult.setWarnCount(ignoredItems);

    if( firstItemNew ) {
        createGuiLog( firstItemNew->_file,     SyncFileStatus::STATUS_NEW, newItems );
    }
    if( firstItemDeleted ) {
        createGuiLog( firstItemDeleted->_file, SyncFileStatus::STATUS_REMOVE, removedItems );
    }
    if( firstItemUpdated ) {
        createGuiLog( firstItemUpdated->_file, SyncFileStatus::STATUS_UPDATED, updatedItems );
    }

    if( firstItemRenamed ) {
        SyncFileStatus status(SyncFileStatus::STATUS_RENAME);
        // if the path changes it's rather a move
        QDir renTarget = QFileInfo(firstItemRenamed->_renameTarget).dir();
        QDir renSource = QFileInfo(firstItemRenamed->_file).dir();
        if(renTarget != renSource) {
            status.set(SyncFileStatus::STATUS_MOVE);
        }
        createGuiLog( firstItemRenamed->_file, status, renamedItems, firstItemRenamed->_renameTarget );
    }

    createGuiLog( firstItemError->_file,   SyncFileStatus::STATUS_ERROR, errorItems );

    qDebug() << "OO folder slotSyncFinished: result: " << int(_syncResult.status());
}

void Folder::createGuiLog( const QString& filename, SyncFileStatus status, int count,
                           const QString& renameTarget )
{
    if(count > 0) {
        Logger *logger = Logger::instance();

        QString file = QDir::toNativeSeparators(filename);
        QString text;

        // not all possible values of status are evaluated here because the others
        // are not used in the calling function. Please check there.
        switch (status.tag()) {
        case SyncFileStatus::STATUS_REMOVE:
            if( count > 1 ) {
                text = tr("%1 and %2 other files have been removed.", "%1 names a file.").arg(file).arg(count-1);
            } else {
                text = tr("%1 has been removed.", "%1 names a file.").arg(file);
            }
            break;
        case SyncFileStatus::STATUS_NEW:
            if( count > 1 ) {
                text = tr("%1 and %2 other files have been downloaded.", "%1 names a file.").arg(file).arg(count-1);
            } else {
                text = tr("%1 has been downloaded.", "%1 names a file.").arg(file);
            }
            break;
        case SyncFileStatus::STATUS_UPDATED:
            if( count > 1 ) {
                text = tr("%1 and %2 other files have been updated.").arg(file).arg(count-1);
            } else {
                text = tr("%1 has been updated.", "%1 names a file.").arg(file);
            }
            break;
        case SyncFileStatus::STATUS_RENAME:
            if( count > 1 ) {
                text = tr("%1 has been renamed to %2 and %3 other files have been renamed.").arg(file).arg(renameTarget).arg(count-1);
            } else {
                text = tr("%1 has been renamed to %2.", "%1 and %2 name files.").arg(file).arg(renameTarget);
            }
            break;
        case SyncFileStatus::STATUS_MOVE:
            if( count > 1 ) {
                text = tr("%1 has been moved to %2 and %3 other files have been moved.").arg(file).arg(renameTarget).arg(count-1);
            } else {
                text = tr("%1 has been moved to %2.").arg(file).arg(renameTarget);
            }
            break;
        case SyncFileStatus::STATUS_ERROR:
            if( count > 1 ) {
                text = tr("%1 and %2 other files could not be synced due to errors. See the log for details.", "%1 names a file.").arg(file).arg(count-1);
            } else {
                text = tr("%1 could not be synced due to an error. See the log for details.").arg(file);
            }
            break;
        default:
            break;
        }

        if( !text.isEmpty() ) {
            logger->postOptionalGuiLog( tr("Sync Activity"), text );
        }
    }
}

int Folder::slotDiscardDownloadProgress()
{
    // Delete from journal and from filesystem.
    QDir folderpath(_definition.localPath);
    QSet<QString> keep_nothing;
    const QVector<SyncJournalDb::DownloadInfo> deleted_infos =
            _journal.getAndDeleteStaleDownloadInfos(keep_nothing);
    foreach (const SyncJournalDb::DownloadInfo & deleted_info, deleted_infos) {
        const QString tmppath = folderpath.filePath(deleted_info._tmpfile);
        qDebug() << "Deleting temporary file: " << tmppath;
        QFile::remove(tmppath);
    }
    return deleted_infos.size();
}

int Folder::downloadInfoCount()
{
    return _journal.downloadInfoCount();
}

int Folder::errorBlackListEntryCount()
{
    return _journal.errorBlackListEntryCount();
}

int Folder::slotWipeErrorBlacklist()
{
    return _journal.wipeErrorBlacklist();
}

void Folder::slotWatchedPathChanged(const QString& path)
{
    // When no sync is running or it's in the prepare phase, we can
    // always schedule a new sync.
    if (! _engine || _syncResult.status() == SyncResult::SyncPrepare) {
        emit scheduleToSync(this);
        return;
    }

    // The folder watcher fires a lot of bogus notifications during
    // a sync operation, both for actual user files and the database
    // and log. Therefore we check notifications against operations
    // the sync is doing to filter out our own changes.
    bool ownChange = false;
#ifdef Q_OS_MAC
    // On OSX the folder watcher does not report changes done by our
    // own process. Therefore nothing needs to be done here!
#else
    // Use the path to figure out whether it was our own change
    const auto maxNotificationDelay = 15*1000;
    qint64 time = _engine->timeSinceFileTouched(path);
    if (time != -1 && time < maxNotificationDelay) {
        ownChange = true;
    }
#endif

    if (! ownChange) {
        emit scheduleToSync(this);
    }
}

static void addErroredSyncItemPathsToList(const SyncFileItemVector& items, QSet<QString>* set) {
    Q_FOREACH(const SyncFileItemPtr &item, items) {
        if (item->hasErrorStatus()) {
            set->insert(item->_file);
        }
    }
}

void Folder::slotThreadTreeWalkResult(const SyncFileItemVector& items)
{
    addErroredSyncItemPathsToList(items, &this->_stateLastSyncItemsWithError);
    _syncResult.setSyncFileItemVector(items);
}

void Folder::slotAboutToPropagate(SyncFileItemVector& items)
{
    // empty the tainted list since the status generation code will use the _syncedItems
    // (which imply the folder) to generate the syncing state icon now.
    _stateTaintedFolders.clear();

    addErroredSyncItemPathsToList(items, &this->_stateLastSyncItemsWithError);
}


bool Folder::estimateState(QString fn, csync_ftw_type_e t, SyncFileStatus* s)
{
    if (t == CSYNC_FTW_TYPE_DIR) {
        if (Utility::doesSetContainPrefix(_stateLastSyncItemsWithError, fn)) {
            qDebug() << Q_FUNC_INFO << "Folder has error" << fn;
            s->set(SyncFileStatus::STATUS_ERROR);
            return true;
        }
        // If sync is running, check _syncedItems, possibly give it STATUS_EVAL (=syncing down)
        if (!_engine.isNull()) {
            if (_engine->estimateState(fn, t, s)) {
                return true;
            }
        }
        if(!fn.endsWith(QLatin1Char('/'))) {
            fn.append(QLatin1Char('/'));
        }
        if (Utility::doesSetContainPrefix(_stateTaintedFolders, fn)) {
            qDebug() << Q_FUNC_INFO << "Folder is tainted, EVAL!" << fn;
            s->set(SyncFileStatus::STATUS_EVAL);
            return true;
        }
        return false;
    } else if ( t== CSYNC_FTW_TYPE_FILE) {
        // check if errorList has the directory/file
        if (Utility::doesSetContainPrefix(_stateLastSyncItemsWithError, fn)) {
            s->set(SyncFileStatus::STATUS_ERROR);
            return true;
        }
        // If sync running: _syncedItems -> SyncingState
        if (!_engine.isNull()) {
            if (_engine->estimateState(fn, t, s)) {
                return true;
            }
        }
    }
    return false;
}

void Folder::saveToSettings() const
{
    QScopedPointer<QSettings> settings(_accountState->account()->settings());
    settings->beginGroup(QLatin1String("Folders"));
    FolderDefinition::save(*settings, _definition);
}

void Folder::removeFromSettings() const
{
    QScopedPointer<QSettings> settings(_accountState->account()->settings());
    settings->beginGroup(QLatin1String("Folders"));
    settings->remove(_definition.alias);
}

void Folder::watcherSlot(QString fn)
{
    // FIXME: On OS X we could not do this "if" since on OS X the file watcher ignores events for ourselves
    // however to have the same behaviour atm on all platforms, we don't do it
    if (!_engine.isNull()) {
        qDebug() << Q_FUNC_INFO << "Sync running, IGNORE event for " << fn;
        return;
    }
    QFileInfo fi(fn);
    if (fi.isFile()) {
        fn = fi.path(); // depending on OS, file watcher might be for dir or file
    }
    // Make it a relative path depending on the folder
    QString relativePath = fn.remove(0, path().length());
    if( !relativePath.endsWith(QLatin1Char('/'))) {
        relativePath.append(QLatin1Char('/'));
    }
    qDebug() << Q_FUNC_INFO << fi.canonicalFilePath() << fn << relativePath;
    _stateTaintedFolders.insert(relativePath);

    // Notify the SocketAPI?
}



void Folder::slotTerminateSync()
{
    qDebug() << "folder " << alias() << " Terminating!";

    if( _engine ) {
        _engine->abort();

        // Do not display an error message, user knows his own actions.
        // _errors.append( tr("The CSync thread terminated.") );
        // _csyncError = true;
        setSyncState(SyncResult::SyncAbortRequested);
    }
}

// This removes the csync File database
// This is needed to provide a clean startup again in case another
// local folder is synced to the same ownCloud.
void Folder::wipe()
{
    QString stateDbFile = path()+QLatin1String(".csync_journal.db");

    // Delete files that have been partially downloaded.
    slotDiscardDownloadProgress();

    _journal.close(); // close the sync journal

    QFile file(stateDbFile);
    if( file.exists() ) {
        if( !file.remove()) {
            qDebug() << "WRN: Failed to remove existing csync StateDB " << stateDbFile;
        } else {
            qDebug() << "wipe: Removed csync StateDB " << stateDbFile;
        }
    } else {
        qDebug() << "WRN: statedb is empty, can not remove.";
    }

    // Also remove other db related files
    QFile::remove( stateDbFile + ".ctmp" );
    QFile::remove( stateDbFile + "-shm" );
    QFile::remove( stateDbFile + "-wal" );
    QFile::remove( stateDbFile + "-journal" );
}

bool Folder::setIgnoredFiles()
{
    bool ok = false;

    ConfigFile cfgFile;
    csync_clear_exclude_list( _csync_ctx );
    QString excludeList = cfgFile.excludeFile( ConfigFile::SystemScope );
    if( !excludeList.isEmpty() ) {
        qDebug() << "==== added system ignore list to csync:" << excludeList.toUtf8();
        if (csync_add_exclude_list( _csync_ctx, excludeList.toUtf8() ) == 0) {
            ok = true;
        }
    }
    excludeList = cfgFile.excludeFile( ConfigFile::UserScope );
    if( !excludeList.isEmpty() ) {
        qDebug() << "==== added user defined ignore list to csync:" << excludeList.toUtf8();
        csync_add_exclude_list( _csync_ctx, excludeList.toUtf8() );
        // reading the user exclude file is optional
    }

    return ok;
}

void Folder::setProxyDirty(bool value)
{
    _proxyDirty = value;
}

bool Folder::proxyDirty()
{
    return _proxyDirty;
}

void Folder::startSync(const QStringList &pathList)
{
    Q_UNUSED(pathList)
    if (!_csync_ctx) {
        // no _csync_ctx yet,  initialize it.
        init();

        if (!_csync_ctx) {
            qDebug() << Q_FUNC_INFO << "init failed.";
            // the error should already be set
            QMetaObject::invokeMethod(this, "slotSyncFinished", Qt::QueuedConnection);
            return;
        }
        _clientProxy.setCSyncProxy(_accountState->account()->url(), _csync_ctx);
    } else if (proxyDirty()) {
        _clientProxy.setCSyncProxy(_accountState->account()->url(), _csync_ctx);
        setProxyDirty(false);
    }

    if (isBusy()) {
        qCritical() << "* ERROR csync is still running and new sync requested.";
        return;
    }
    _errors.clear();
    _csyncError = false;
    _csyncUnavail = false;

    _timeSinceLastSyncStart.restart();
    _syncResult.clearErrors();
    _syncResult.setStatus( SyncResult::SyncPrepare );
    _syncResult.setSyncFileItemVector(SyncFileItemVector());
    emit syncStateChange();

    qDebug() << "*** Start syncing - client version"
             << qPrintable(Theme::instance()->version());

    if (! setIgnoredFiles())
    {
        slotSyncError(tr("Could not read system exclude file"));
        QMetaObject::invokeMethod(this, "slotSyncFinished", Qt::QueuedConnection);
        return;
    }

    _engine.reset(new SyncEngine( _accountState->account(), _csync_ctx, path(), remoteUrl().path(), remotePath(), &_journal));

    qRegisterMetaType<SyncFileItemVector>("SyncFileItemVector");
    qRegisterMetaType<SyncFileItem::Direction>("SyncFileItem::Direction");

    connect(_engine.data(), SIGNAL(rootEtag(QString)), this, SLOT(etagRetreivedFromSyncEngine(QString)));
    connect( _engine.data(), SIGNAL(treeWalkResult(const SyncFileItemVector&)),
              this, SLOT(slotThreadTreeWalkResult(const SyncFileItemVector&)), Qt::QueuedConnection);
    connect( _engine.data(), SIGNAL(aboutToPropagate(SyncFileItemVector&)),
              this, SLOT(slotAboutToPropagate(SyncFileItemVector&)));

    connect(_engine.data(), SIGNAL(started()),  SLOT(slotSyncStarted()), Qt::QueuedConnection);
    connect(_engine.data(), SIGNAL(finished()), SLOT(slotSyncFinished()), Qt::QueuedConnection);
    connect(_engine.data(), SIGNAL(csyncError(QString)), SLOT(slotSyncError(QString)), Qt::QueuedConnection);
    connect(_engine.data(), SIGNAL(csyncUnavailable()), SLOT(slotCsyncUnavailable()), Qt::QueuedConnection);

    //direct connection so the message box is blocking the sync.
    connect(_engine.data(), SIGNAL(aboutToRemoveAllFiles(SyncFileItem::Direction,bool*)),
                    SLOT(slotAboutToRemoveAllFiles(SyncFileItem::Direction,bool*)));
    connect(_engine.data(), SIGNAL(folderDiscovered(bool,QString)), this, SLOT(slotFolderDiscovered(bool,QString)));
    connect(_engine.data(), SIGNAL(transmissionProgress(ProgressInfo)), this, SLOT(slotTransmissionProgress(ProgressInfo)));
    connect(_engine.data(), SIGNAL(jobCompleted(const SyncFileItem &)), this, SLOT(slotJobCompleted(const SyncFileItem &)));
    connect(_engine.data(), SIGNAL(syncItemDiscovered(const SyncFileItem &)), this, SLOT(slotSyncItemDiscovered(const SyncFileItem &)));

    setDirtyNetworkLimits();

    QMetaObject::invokeMethod(_engine.data(), "startSync", Qt::QueuedConnection);

    // disable events until syncing is done
    // _watcher->setEventsEnabled(false);
    emit syncStarted();
}

void Folder::setDirtyNetworkLimits()
{
    if (_engine) {

        ConfigFile cfg;
        int downloadLimit = 0;
        if (cfg.useDownloadLimit()) {
            downloadLimit = cfg.downloadLimit() * 1000;
        }
        int uploadLimit = -75; // 75%
        int useUpLimit = cfg.useUploadLimit();
        if ( useUpLimit >= 1) {
            uploadLimit = cfg.uploadLimit() * 1000;
        } else if (useUpLimit == 0) {
            uploadLimit = 0;
        }

        _engine->setNetworkLimits(uploadLimit, downloadLimit);
    }
}

<<<<<<< HEAD
void Folder::setSelectiveSyncBlackList(const QStringList& blackList)
{
    _definition.selectiveSyncBlackList = blackList;
    for (int i = 0; i < blackList.count(); ++i) {
        if (!blackList.at(i).endsWith(QLatin1Char('/'))) {
            _definition.selectiveSyncBlackList[i].append(QLatin1Char('/'));
        }
    }
    saveToSettings();
}

=======
>>>>>>> 16786eed

void Folder::slotSyncError(const QString& err)
{
    _errors.append( err );
    _csyncError = true;
}

void Folder::slotSyncStarted()
{
    qDebug() << "#### Propagation start #################################################### >>";
    _syncResult.setStatus(SyncResult::SyncRunning);
    emit syncStateChange();
}

void Folder::slotCsyncUnavailable()
{
    _csyncUnavail = true;
}

void Folder::slotSyncFinished()
{
    if( _csyncError ) {
        qDebug() << "-> SyncEngine finished with ERROR, warn count is" << _syncResult.warnCount();
    } else {
        qDebug() << "-> SyncEngine finished without problem.";
    }
    bubbleUpSyncResult();

    bool anotherSyncNeeded = false;
    if (_engine) {
        anotherSyncNeeded = _engine->isAnotherSyncNeeded();
        _engine.reset(0);
    }
    // _watcher->setEventsEnabledDelayed(2000);



    // This is for sync state calculation
    _stateLastSyncItemsWithError = _stateLastSyncItemsWithErrorNew;
    _stateLastSyncItemsWithErrorNew.clear();
    _stateTaintedFolders.clear(); // heuristic: assume the sync had been done, new file watches needed to taint dirs

    if (_csyncError) {
        _syncResult.setStatus(SyncResult::Error);
        qDebug() << "  ** error Strings: " << _errors;
        _syncResult.setErrorStrings( _errors );
        qDebug() << "    * owncloud csync thread finished with error";
    } else if (_csyncUnavail) {
        _syncResult.setStatus(SyncResult::Error);
        qDebug() << "  ** csync not available.";
    } else if( _syncResult.warnCount() > 0 ) {
        // there have been warnings on the way.
        _syncResult.setStatus(SyncResult::Problem);
    } else {
        _syncResult.setStatus(SyncResult::Success);
    }

    // Count the number of syncs that have failed in a row.
    if (_syncResult.status() == SyncResult::Success
            || _syncResult.status() == SyncResult::Problem)
    {
        _consecutiveFailingSyncs = 0;
    }
    else
    {
        _consecutiveFailingSyncs++;
        qDebug() << "the last" << _consecutiveFailingSyncs << "syncs failed";
    }

    emit syncStateChange();

    // The syncFinished result that is to be triggered here makes the folderman
    // clearing the current running sync folder marker.
    // Lets wait a bit to do that because, as long as this marker is not cleared,
    // file system change notifications are ignored for that folder. And it takes
    // some time under certain conditions to make the file system notifications
    // all come in.
    QTimer::singleShot(200, this, SLOT(slotEmitFinishedDelayed() ));

    _lastSyncDuration = _timeSinceLastSyncStart.elapsed();
    _timeSinceLastSyncDone.restart();

    // Increment the follow-up sync counter if necessary.
    if (anotherSyncNeeded) {
        _consecutiveFollowUpSyncs++;
        qDebug() << "another sync was requested by the finished sync, this has"
                 << "happened" << _consecutiveFollowUpSyncs << "times";
    } else {
        _consecutiveFollowUpSyncs = 0;
    }

    // Maybe force a follow-up sync to take place, but only a couple of times.
    if (anotherSyncNeeded && _consecutiveFollowUpSyncs <= 3)
    {
        _forceSyncOnPollTimeout = true;
        // We will make sure that the poll timer occurs soon enough.
        // delay 1s, 4s, 9s
        int c = _consecutiveFollowUpSyncs;
        QTimer::singleShot(c*c * 1000, this, SLOT(slotRunEtagJob() ));
    }
}

void Folder::slotEmitFinishedDelayed()
{
    emit syncFinished( _syncResult );
}


void Folder::slotFolderDiscovered(bool, QString folderName)
{
    ProgressInfo pi;
    pi._currentDiscoveredFolder = folderName;
    emit progressInfo(pi);
    ProgressDispatcher::instance()->setProgressInfo(alias(), pi);
}


// the progress comes without a folder and the valid path set. Add that here
// and hand the result over to the progress dispatcher.
void Folder::slotTransmissionProgress(const ProgressInfo &pi)
{
    if( !pi.hasStarted() ) {
        // this is the beginning of a sync, set the warning level to 0
        _syncResult.setWarnCount(0);
    }
    emit progressInfo(pi);
    ProgressDispatcher::instance()->setProgressInfo(alias(), pi);
}

// a job is completed: count the errors and forward to the ProgressDispatcher
void Folder::slotJobCompleted(const SyncFileItem &item)
{
    if (item.hasErrorStatus()) {
        _stateLastSyncItemsWithError.insert(item._file);
    }

    if (Progress::isWarningKind(item._status)) {
        // Count all error conditions.
        _syncResult.setWarnCount(_syncResult.warnCount()+1);
    }
    emit ProgressDispatcher::instance()->jobCompleted(alias(), item);
}

void Folder::slotSyncItemDiscovered(const SyncFileItem & item)
{
    emit ProgressDispatcher::instance()->syncItemDiscovered(alias(), item);
}


void Folder::slotAboutToRemoveAllFiles(SyncFileItem::Direction, bool *cancel)
{
    QString msg =
        tr("This sync would remove all the files in the sync folder '%1'.\n"
           "This might be because the folder was silently reconfigured, or that all "
           "the file were manually removed.\n"
           "Are you sure you want to perform this operation?");
    QMessageBox msgBox(QMessageBox::Warning, tr("Remove All Files?"),
                       msg.arg(alias()));
    msgBox.addButton(tr("Remove all files"), QMessageBox::DestructiveRole);
    QPushButton* keepBtn = msgBox.addButton(tr("Keep files"), QMessageBox::ActionRole);
    if (msgBox.exec() == -1) {
        *cancel = true;
        return;
    }
    *cancel = msgBox.clickedButton() == keepBtn;
    if (*cancel) {
        wipe();
        // speed up next sync
        _lastEtag.clear();
        _forceSyncOnPollTimeout = true;
        QTimer::singleShot(50, this, SLOT(slotRunEtagJob()));
    }
}



void FolderDefinition::save(QSettings& settings, const FolderDefinition& folder)
{
    settings.beginGroup(folder.alias);
    settings.setValue(QLatin1String("localPath"), folder.localPath);
    settings.setValue(QLatin1String("targetPath"), folder.targetPath);
    settings.setValue(QLatin1String("blackList"), folder.selectiveSyncBlackList);
    settings.setValue(QLatin1String("paused"), folder.paused);
    settings.endGroup();
}

bool FolderDefinition::load(QSettings& settings, const QString& alias,
                            FolderDefinition* folder)
{
    settings.beginGroup(alias);
    folder->alias = alias;
    folder->localPath = settings.value(QLatin1String("localPath")).toString();
    folder->targetPath = settings.value(QLatin1String("targetPath")).toString();
    folder->selectiveSyncBlackList = settings.value(QLatin1String("blackList")).toStringList();
    folder->paused = settings.value(QLatin1String("paused")).toBool();
    settings.endGroup();
    return true;
}

} // namespace OCC
<|MERGE_RESOLUTION|>--- conflicted
+++ resolved
@@ -845,20 +845,6 @@
     }
 }
 
-<<<<<<< HEAD
-void Folder::setSelectiveSyncBlackList(const QStringList& blackList)
-{
-    _definition.selectiveSyncBlackList = blackList;
-    for (int i = 0; i < blackList.count(); ++i) {
-        if (!blackList.at(i).endsWith(QLatin1Char('/'))) {
-            _definition.selectiveSyncBlackList[i].append(QLatin1Char('/'));
-        }
-    }
-    saveToSettings();
-}
-
-=======
->>>>>>> 16786eed
 
 void Folder::slotSyncError(const QString& err)
 {
