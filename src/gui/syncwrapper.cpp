--- conflicted
+++ resolved
@@ -33,7 +33,6 @@
 }
 
 void SyncWrapper::openFileAtPath(const QString path){
-<<<<<<< HEAD
     sync(removeSlash(path), CSYNC_INSTRUCTION_SYNC);
 }
 
@@ -49,7 +48,6 @@
     initSyncMode(path);
     updateLocalFileTree(path, instruction);
     _syncDone.insert(path, false);
-=======
     initSync(removeSlash(path), CSYNC_INSTRUCTION_SYNC);
 }
 
@@ -68,7 +66,6 @@
 }
 
 void SyncWrapper::startSync(){
->>>>>>> 5f974b91
     OCC::FolderMan::instance()->currentSyncFolder()->startSync();
 }
 
