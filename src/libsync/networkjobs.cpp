/*
 * Copyright (C) by Klaas Freitag <freitag@owncloud.com>
 * Copyright (C) by Daniel Molkentin <danimo@owncloud.com>
 *
 * This program is free software; you can redistribute it and/or modify
 * it under the terms of the GNU General Public License as published by
 * the Free Software Foundation; either version 2 of the License, or
 * (at your option) any later version.
 *
 * This program is distributed in the hope that it will be useful, but
 * WITHOUT ANY WARRANTY; without even the implied warranty of MERCHANTABILITY
 * or FITNESS FOR A PARTICULAR PURPOSE. See the GNU General Public License
 * for more details.
 */

#include <QLoggingCategory>
#include <QNetworkRequest>
#include <QNetworkAccessManager>
#include <QNetworkReply>
#include <QNetworkRequest>
#include <QSslConfiguration>
#include <QSslCipher>
#include <QBuffer>
#include <QXmlStreamReader>
#include <QStringList>
#include <QStack>
#include <QTimer>
#include <QMutex>
#include <QCoreApplication>
#include <QJsonDocument>
#include <QJsonObject>
#include <QPainter>

#include "networkjobs.h"
#include "account.h"
#include "owncloudpropagator.h"

#include "creds/abstractcredentials.h"
#include "creds/httpcredentials.h"

namespace OCC {

Q_LOGGING_CATEGORY(lcEtagJob, "sync.networkjob.etag", QtInfoMsg)
Q_LOGGING_CATEGORY(lcLsColJob, "sync.networkjob.lscol", QtInfoMsg)
Q_LOGGING_CATEGORY(lcCheckServerJob, "sync.networkjob.checkserver", QtInfoMsg)
Q_LOGGING_CATEGORY(lcPropfindJob, "sync.networkjob.propfind", QtInfoMsg)
Q_LOGGING_CATEGORY(lcAvatarJob, "sync.networkjob.avatar", QtInfoMsg)
Q_LOGGING_CATEGORY(lcMkColJob, "sync.networkjob.mkcol", QtInfoMsg)
Q_LOGGING_CATEGORY(lcProppatchJob, "sync.networkjob.proppatch", QtInfoMsg)
Q_LOGGING_CATEGORY(lcJsonApiJob, "sync.networkjob.jsonapi", QtInfoMsg)
Q_LOGGING_CATEGORY(lcDetermineAuthTypeJob, "sync.networkjob.determineauthtype", QtInfoMsg)

RequestEtagJob::RequestEtagJob(AccountPtr account, const QString &path, QObject *parent)
    : AbstractNetworkJob(account, path, parent)
{
}

void RequestEtagJob::start()
{
    QNetworkRequest req;
    if (_account && _account->rootEtagChangesNotOnlySubFolderEtags()) {
        // Fixed from 8.1 https://github.com/owncloud/client/issues/3730
        req.setRawHeader("Depth", "0");
    } else {
        // Let's always request all entries inside a directory. There are/were bugs in the server
        // where a root or root-folder ETag is not updated when its contents change. We work around
        // this by concatenating the ETags of the root and its contents.
        req.setRawHeader("Depth", "1");
        // See https://github.com/owncloud/core/issues/5255 and others
    }

    QByteArray xml("<?xml version=\"1.0\" ?>\n"
                   "<d:propfind xmlns:d=\"DAV:\">\n"
                   "  <d:prop>\n"
                   "    <d:getetag/>\n"
                   "  </d:prop>\n"
                   "</d:propfind>\n");
    QBuffer *buf = new QBuffer(this);
    buf->setData(xml);
    buf->open(QIODevice::ReadOnly);
    // assumes ownership
    sendRequest("PROPFIND", makeDavUrl(path()), req, buf);

    if (reply()->error() != QNetworkReply::NoError) {
        qCWarning(lcEtagJob) << "request network error: " << reply()->errorString();
    }
    AbstractNetworkJob::start();
}

bool RequestEtagJob::finished()
{
    qCInfo(lcEtagJob) << "Request Etag of" << reply()->request().url() << "FINISHED WITH STATUS"
                      << reply()->error()
                      << (reply()->error() == QNetworkReply::NoError ? QLatin1String("") : errorString());

    if (reply()->attribute(QNetworkRequest::HttpStatusCodeAttribute) == 207) {
        // Parse DAV response
        QXmlStreamReader reader(reply());
        reader.addExtraNamespaceDeclaration(QXmlStreamNamespaceDeclaration("d", "DAV:"));
        QString etag;
        while (!reader.atEnd()) {
            QXmlStreamReader::TokenType type = reader.readNext();
            if (type == QXmlStreamReader::StartElement && reader.namespaceUri() == QLatin1String("DAV:")) {
                QString name = reader.name().toString();
                if (name == QLatin1String("getetag")) {
                    etag += reader.readElementText();
                }
            }
        }
        emit etagRetreived(etag);
    }
    return true;
}

/*********************************************************************************************/

MkColJob::MkColJob(AccountPtr account, const QString &path, QObject *parent)
    : AbstractNetworkJob(account, path, parent)
{
}

MkColJob::MkColJob(AccountPtr account, const QUrl &url,
    const QMap<QByteArray, QByteArray> &extraHeaders, QObject *parent)
    : AbstractNetworkJob(account, QString(), parent)
    , _url(url)
    , _extraHeaders(extraHeaders)
{
}

void MkColJob::start()
{
    // add 'Content-Length: 0' header (see https://github.com/owncloud/client/issues/3256)
    QNetworkRequest req;
    req.setRawHeader("Content-Length", "0");
    for (auto it = _extraHeaders.constBegin(); it != _extraHeaders.constEnd(); ++it) {
        req.setRawHeader(it.key(), it.value());
    }

    // assumes ownership
    if (_url.isValid()) {
        sendRequest("MKCOL", _url, req);
    } else {
        sendRequest("MKCOL", makeDavUrl(path()), req);
    }
    AbstractNetworkJob::start();
}

bool MkColJob::finished()
{
    qCInfo(lcMkColJob) << "MKCOL of" << reply()->request().url() << "FINISHED WITH STATUS"
                       << reply()->error()
                       << (reply()->error() == QNetworkReply::NoError ? QLatin1String("") : errorString());

    emit finished(reply()->error());
    return true;
}

/*********************************************************************************************/
// supposed to read <D:collection> when pointing to <D:resourcetype><D:collection></D:resourcetype>..
static QString readContentsAsString(QXmlStreamReader &reader)
{
    QString result;
    int level = 0;
    do {
        QXmlStreamReader::TokenType type = reader.readNext();
        if (type == QXmlStreamReader::StartElement) {
            level++;
            result += "<" + reader.name().toString() + ">";
        } else if (type == QXmlStreamReader::Characters) {
            result += reader.text();
        } else if (type == QXmlStreamReader::EndElement) {
            level--;
            if (level < 0) {
                break;
            }
            result += "</" + reader.name().toString() + ">";
        }

    } while (!reader.atEnd());
    return result;
}


LsColXMLParser::LsColXMLParser()
{
}

bool LsColXMLParser::parse(const QByteArray &xml, QHash<QString, qint64> *sizes, const QString &expectedPath)
{
    // Parse DAV response
    QXmlStreamReader reader(xml);
    reader.addExtraNamespaceDeclaration(QXmlStreamNamespaceDeclaration("d", "DAV:"));

    QStringList folders;
    QString currentHref;
    QMap<QString, QString> currentTmpProperties;
    QMap<QString, QString> currentHttp200Properties;
    bool currentPropsHaveHttp200 = false;
    bool insidePropstat = false;
    bool insideProp = false;
    bool insideMultiStatus = false;

    while (!reader.atEnd()) {
        QXmlStreamReader::TokenType type = reader.readNext();
        QString name = reader.name().toString();
        // Start elements with DAV:
        if (type == QXmlStreamReader::StartElement && reader.namespaceUri() == QLatin1String("DAV:")) {
            if (name == QLatin1String("href")) {
                // We don't use URL encoding in our request URL (which is the expected path) (QNAM will do it for us)
                // but the result will have URL encoding..
                QString hrefString = QString::fromUtf8(QByteArray::fromPercentEncoding(reader.readElementText().toUtf8()));
                if (!hrefString.startsWith(expectedPath)) {
                    qCWarning(lcLsColJob) << "Invalid href" << hrefString << "expected starting with" << expectedPath;
                    return false;
                }
                currentHref = hrefString;
            } else if (name == QLatin1String("response")) {
            } else if (name == QLatin1String("propstat")) {
                insidePropstat = true;
            } else if (name == QLatin1String("status") && insidePropstat) {
                QString httpStatus = reader.readElementText();
                if (httpStatus.startsWith("HTTP/1.1 200")) {
                    currentPropsHaveHttp200 = true;
                } else {
                    currentPropsHaveHttp200 = false;
                }
            } else if (name == QLatin1String("prop")) {
                insideProp = true;
                continue;
            } else if (name == QLatin1String("multistatus")) {
                insideMultiStatus = true;
                continue;
            }
        }

        if (type == QXmlStreamReader::StartElement && insidePropstat && insideProp) {
            // All those elements are properties
            QString propertyContent = readContentsAsString(reader);
            if (name == QLatin1String("resourcetype") && propertyContent.contains("collection")) {
                folders.append(currentHref);
            } else if (name == QLatin1String("size")) {
                bool ok = false;
                auto s = propertyContent.toLongLong(&ok);
                if (ok && sizes) {
                    sizes->insert(currentHref, s);
                }
            }
            currentTmpProperties.insert(reader.name().toString(), propertyContent);
        }

        // End elements with DAV:
        if (type == QXmlStreamReader::EndElement) {
            if (reader.namespaceUri() == QLatin1String("DAV:")) {
                if (reader.name() == "response") {
                    if (currentHref.endsWith('/')) {
                        currentHref.chop(1);
                    }
                    emit directoryListingIterated(currentHref, currentHttp200Properties);
                    currentHref.clear();
                    currentHttp200Properties.clear();
                } else if (reader.name() == "propstat") {
                    insidePropstat = false;
                    if (currentPropsHaveHttp200) {
                        currentHttp200Properties = QMap<QString, QString>(currentTmpProperties);
                    }
                    currentTmpProperties.clear();
                    currentPropsHaveHttp200 = false;
                } else if (reader.name() == "prop") {
                    insideProp = false;
                }
            }
        }
    }

    if (reader.hasError()) {
        // XML Parser error? Whatever had been emitted before will come as directoryListingIterated
        qCWarning(lcLsColJob) << "ERROR" << reader.errorString() << xml;
        return false;
    } else if (!insideMultiStatus) {
        qCWarning(lcLsColJob) << "ERROR no WebDAV response?" << xml;
        return false;
    } else {
        emit directoryListingSubfolders(folders);
        emit finishedWithoutError();
    }
    return true;
}

/*********************************************************************************************/

LsColJob::LsColJob(AccountPtr account, const QString &path, QObject *parent)
    : AbstractNetworkJob(account, path, parent)
{
}

LsColJob::LsColJob(AccountPtr account, const QUrl &url, QObject *parent)
    : AbstractNetworkJob(account, QString(), parent)
    , _url(url)
{
}

void LsColJob::setProperties(QList<QByteArray> properties)
{
    _properties = properties;
}

QList<QByteArray> LsColJob::properties() const
{
    return _properties;
}

void LsColJob::start()
{
    QList<QByteArray> properties = _properties;

    if (properties.isEmpty()) {
        qCWarning(lcLsColJob) << "Propfind with no properties!";
    }
    QByteArray propStr;
    foreach (const QByteArray &prop, properties) {
        if (prop.contains(':')) {
            int colIdx = prop.lastIndexOf(":");
            auto ns = prop.left(colIdx);
            if (ns == "http://owncloud.org/ns") {
                propStr += "    <oc:" + prop.mid(colIdx + 1) + " />\n";
            } else {
                propStr += "    <" + prop.mid(colIdx + 1) + " xmlns=\"" + ns + "\" />\n";
            }
        } else {
            propStr += "    <d:" + prop + " />\n";
        }
    }

    QNetworkRequest req;
    req.setRawHeader("Depth", "1");
    QByteArray xml("<?xml version=\"1.0\" ?>\n"
                   "<d:propfind xmlns:d=\"DAV:\" xmlns:oc=\"http://owncloud.org/ns\">\n"
                   "  <d:prop>\n"
        + propStr + "  </d:prop>\n"
                    "</d:propfind>\n");
    QBuffer *buf = new QBuffer(this);
    buf->setData(xml);
    buf->open(QIODevice::ReadOnly);
    if (_url.isValid()) {
        sendRequest("PROPFIND", _url, req, buf);
    } else {
        sendRequest("PROPFIND", makeDavUrl(path()), req, buf);
    }
    AbstractNetworkJob::start();
}

// TODO: Instead of doing all in this slot, we should iteratively parse in readyRead(). This
// would allow us to be more asynchronous in processing while data is coming from the network,
// not all in one big blob at the end.
bool LsColJob::finished()
{
    qCInfo(lcLsColJob) << "LSCOL of" << reply()->request().url() << "FINISHED WITH STATUS"
                       << reply()->error()
                       << (reply()->error() == QNetworkReply::NoError ? QLatin1String("") : errorString());

    QString contentType = reply()->header(QNetworkRequest::ContentTypeHeader).toString();
    int httpCode = reply()->attribute(QNetworkRequest::HttpStatusCodeAttribute).toInt();
    if (httpCode == 207 && contentType.contains("application/xml; charset=utf-8")) {
        LsColXMLParser parser;
        connect(&parser, &LsColXMLParser::directoryListingSubfolders,
            this, &LsColJob::directoryListingSubfolders);
        connect(&parser, &LsColXMLParser::directoryListingIterated,
            this, &LsColJob::directoryListingIterated);
        connect(&parser, &LsColXMLParser::finishedWithError,
            this, &LsColJob::finishedWithError);
        connect(&parser, &LsColXMLParser::finishedWithoutError,
            this, &LsColJob::finishedWithoutError);

        QString expectedPath = reply()->request().url().path(); // something like "/owncloud/remote.php/webdav/folder"
        if (!parser.parse(reply()->readAll(), &_sizes, expectedPath)) {
            // XML parse error
            emit finishedWithError(reply());
        }
    } else if (httpCode == 207) {
        // wrong content type
        emit finishedWithError(reply());
    } else {
        // wrong HTTP code or any other network error
        emit finishedWithError(reply());
    }

    return true;
}

/*********************************************************************************************/

namespace {
    const char statusphpC[] = "status.php";
    const char owncloudDirC[] = "owncloud/";
}

CheckServerJob::CheckServerJob(AccountPtr account, QObject *parent)
    : AbstractNetworkJob(account, QLatin1String(statusphpC), parent)
    , _subdirFallback(false)
    , _permanentRedirects(0)
{
    setIgnoreCredentialFailure(true);
    connect(this, &AbstractNetworkJob::redirected,
        this, &CheckServerJob::slotRedirected);
}

void CheckServerJob::start()
{
    _serverUrl = account()->url();
    sendRequest("GET", Utility::concatUrlPath(_serverUrl, path()));
    connect(reply(), &QNetworkReply::metaDataChanged, this, &CheckServerJob::metaDataChangedSlot);
    connect(reply(), &QNetworkReply::encrypted, this, &CheckServerJob::encryptedSlot);
    AbstractNetworkJob::start();
}

void CheckServerJob::onTimedOut()
{
    qCWarning(lcCheckServerJob) << "TIMEOUT";
    if (reply() && reply()->isRunning()) {
        emit timeout(reply()->url());
    } else if (!reply()) {
        qCWarning(lcCheckServerJob) << "Timeout even there was no reply?";
    }
    deleteLater();
}

QString CheckServerJob::version(const QJsonObject &info)
{
    return info.value(QLatin1String("version")).toString();
}

QString CheckServerJob::versionString(const QJsonObject &info)
{
    return info.value(QLatin1String("versionstring")).toString();
}

bool CheckServerJob::installed(const QJsonObject &info)
{
    return info.value(QLatin1String("installed")).toBool();
}

static void mergeSslConfigurationForSslButton(const QSslConfiguration &config, AccountPtr account)
{
    if (config.peerCertificateChain().length() > 0) {
        account->_peerCertificateChain = config.peerCertificateChain();
    }
    if (!config.sessionCipher().isNull()) {
        account->_sessionCipher = config.sessionCipher();
    }
    if (config.sessionTicket().length() > 0) {
        account->_sessionTicket = config.sessionTicket();
    }
}

void CheckServerJob::encryptedSlot()
{
    mergeSslConfigurationForSslButton(reply()->sslConfiguration(), account());
}

void CheckServerJob::slotRedirected(QNetworkReply *reply, const QUrl &targetUrl, int redirectCount)
{
    QByteArray slashStatusPhp("/");
    slashStatusPhp.append(statusphpC);

    int httpCode = reply->attribute(QNetworkRequest::HttpStatusCodeAttribute).toInt();
    QString path = targetUrl.path();
    if ((httpCode == 301 || httpCode == 308) // permanent redirection
        && redirectCount == _permanentRedirects // don't apply permanent redirects after a temporary one
        && path.endsWith(slashStatusPhp)) {
        _serverUrl = targetUrl;
        _serverUrl.setPath(path.left(path.size() - slashStatusPhp.size()));
        qCInfo(lcCheckServerJob) << "status.php was permanently redirected to"
                                 << targetUrl << "new server url is" << _serverUrl;
        ++_permanentRedirects;
    }
}

void CheckServerJob::metaDataChangedSlot()
{
    account()->setSslConfiguration(reply()->sslConfiguration());
    mergeSslConfigurationForSslButton(reply()->sslConfiguration(), account());
}


bool CheckServerJob::finished()
{
    if (reply()->request().url().scheme() == QLatin1String("https")
        && reply()->sslConfiguration().sessionTicket().isEmpty()
        && reply()->error() == QNetworkReply::NoError) {
        qCWarning(lcCheckServerJob) << "No SSL session identifier / session ticket is used, this might impact sync performance negatively.";
    }

    mergeSslConfigurationForSslButton(reply()->sslConfiguration(), account());

    // The server installs to /owncloud. Let's try that if the file wasn't found
    // at the original location
    if ((reply()->error() == QNetworkReply::ContentNotFoundError) && (!_subdirFallback)) {
        _subdirFallback = true;
        setPath(QLatin1String(owncloudDirC) + QLatin1String(statusphpC));
        start();
        qCInfo(lcCheckServerJob) << "Retrying with" << reply()->url();
        return false;
    }

    QByteArray body = reply()->peek(4 * 1024);
    int httpStatus = reply()->attribute(QNetworkRequest::HttpStatusCodeAttribute).toInt();
    if (body.isEmpty() || httpStatus != 200) {
        qCWarning(lcCheckServerJob) << "error: status.php replied " << httpStatus << body;
        emit instanceNotFound(reply());
    } else {
        QJsonParseError error;
        auto status = QJsonDocument::fromJson(body, &error);
        // empty or invalid response
        if (error.error != QJsonParseError::NoError || status.isNull()) {
            qCWarning(lcCheckServerJob) << "status.php from server is not valid JSON!" << body << reply()->request().url() << error.errorString();
        }

        qCInfo(lcCheckServerJob) << "status.php returns: " << status << " " << reply()->error() << " Reply: " << reply();
        if (status.object().contains("installed")) {
            emit instanceFound(_serverUrl, status.object());
        } else {
            qCWarning(lcCheckServerJob) << "No proper answer on " << reply()->url();
            emit instanceNotFound(reply());
        }
    }
    return true;
}

/*********************************************************************************************/

PropfindJob::PropfindJob(AccountPtr account, const QString &path, QObject *parent)
    : AbstractNetworkJob(account, path, parent)
{
}

void PropfindJob::start()
{
    QList<QByteArray> properties = _properties;

    if (properties.isEmpty()) {
        qCWarning(lcLsColJob) << "Propfind with no properties!";
    }
    QNetworkRequest req;
    // Always have a higher priority than the propagator because we use this from the UI
    // and really want this to be done first (no matter what internal scheduling QNAM uses).
    // Also possibly useful for avoiding false timeouts.
    req.setPriority(QNetworkRequest::HighPriority);
    req.setRawHeader("Depth", "0");
    QByteArray propStr;
    foreach (const QByteArray &prop, properties) {
        if (prop.contains(':')) {
            int colIdx = prop.lastIndexOf(":");
            propStr += "    <" + prop.mid(colIdx + 1) + " xmlns=\"" + prop.left(colIdx) + "\" />\n";
        } else {
            propStr += "    <d:" + prop + " />\n";
        }
    }
    QByteArray xml = "<?xml version=\"1.0\" ?>\n"
                     "<d:propfind xmlns:d=\"DAV:\">\n"
                     "  <d:prop>\n"
        + propStr + "  </d:prop>\n"
                    "</d:propfind>\n";

    QBuffer *buf = new QBuffer(this);
    buf->setData(xml);
    buf->open(QIODevice::ReadOnly);
    sendRequest("PROPFIND", makeDavUrl(path()), req, buf);
    AbstractNetworkJob::start();
}

void PropfindJob::setProperties(QList<QByteArray> properties)
{
    _properties = properties;
}

QList<QByteArray> PropfindJob::properties() const
{
    return _properties;
}

bool PropfindJob::finished()
{
    qCInfo(lcPropfindJob) << "PROPFIND of" << reply()->request().url() << "FINISHED WITH STATUS"
                          << reply()->error()
                          << (reply()->error() == QNetworkReply::NoError ? QLatin1String("") : errorString());

    int http_result_code = reply()->attribute(QNetworkRequest::HttpStatusCodeAttribute).toInt();

    if (http_result_code == 207) {
        // Parse DAV response
        QXmlStreamReader reader(reply());
        reader.addExtraNamespaceDeclaration(QXmlStreamNamespaceDeclaration("d", "DAV:"));

        QVariantMap items;
        // introduced to nesting is ignored
        QStack<QString> curElement;

        while (!reader.atEnd()) {
            QXmlStreamReader::TokenType type = reader.readNext();
            if (type == QXmlStreamReader::StartElement) {
                if (!curElement.isEmpty() && curElement.top() == QLatin1String("prop")) {
                    items.insert(reader.name().toString(), reader.readElementText(QXmlStreamReader::SkipChildElements));
                } else {
                    curElement.push(reader.name().toString());
                }
            }
            if (type == QXmlStreamReader::EndElement) {
                if (curElement.top() == reader.name()) {
                    curElement.pop();
                }
            }
        }
        if (reader.hasError()) {
            qCWarning(lcPropfindJob) << "XML parser error: " << reader.errorString();
            emit finishedWithError(reply());
        } else {
            emit result(items);
        }
    } else {
        qCWarning(lcPropfindJob) << "*not* successful, http result code is" << http_result_code
                                 << (http_result_code == 302 ? reply()->header(QNetworkRequest::LocationHeader).toString() : QLatin1String(""));
        emit finishedWithError(reply());
    }
    return true;
}

/*********************************************************************************************/

#ifndef TOKEN_AUTH_ONLY
AvatarJob::AvatarJob(AccountPtr account, const QString &userId, int size, QObject *parent)
    : AbstractNetworkJob(account, QString(), parent)
{
<<<<<<< HEAD
    _avatarUrl = Utility::concatUrlPath(account->url(), QString("remote.php/dav/avatars/%1/%2.png").arg(userId, QString::number(size)));
=======
    if (account->serverVersionInt() >= Account::makeServerVersion(10, 0, 0)) {
        _avatarUrl = Utility::concatUrlPath(account->url(), QString("remote.php/dav/avatars/%1/128.png").arg(account->davUser()));
    } else {
        _avatarUrl = Utility::concatUrlPath(account->url(), QString("index.php/avatar/%1/128").arg(account->davUser()));
    }
>>>>>>> 7d70f1be
}

void AvatarJob::start()
{
    QNetworkRequest req;
    sendRequest("GET", _avatarUrl, req);
    AbstractNetworkJob::start();
}

QImage AvatarJob::makeCircularAvatar(const QImage &baseAvatar)
{
    int dim = baseAvatar.width();

    QImage avatar(dim, dim, baseAvatar.format());
    avatar.fill(Qt::transparent);

    QPainter painter(&avatar);
    painter.setRenderHint(QPainter::Antialiasing);

    QPainterPath path;
    path.addEllipse(0, 0, dim, dim);
    painter.setClipPath(path);

    painter.drawImage(0, 0, baseAvatar);
    painter.end();

    return avatar;
}

bool AvatarJob::finished()
{
    int http_result_code = reply()->attribute(QNetworkRequest::HttpStatusCodeAttribute).toInt();

    QImage avImage;

    if (http_result_code == 200) {
        QByteArray pngData = reply()->readAll();
        if (pngData.size()) {
            if (avImage.loadFromData(pngData)) {
                qCDebug(lcAvatarJob) << "Retrieved Avatar pixmap!";
            }
        }
    }
    emit(avatarPixmap(avImage));
    return true;
}
#endif

/*********************************************************************************************/

ProppatchJob::ProppatchJob(AccountPtr account, const QString &path, QObject *parent)
    : AbstractNetworkJob(account, path, parent)
{
}

void ProppatchJob::start()
{
    if (_properties.isEmpty()) {
        qCWarning(lcProppatchJob) << "Proppatch with no properties!";
    }
    QNetworkRequest req;

    QByteArray propStr;
    QMapIterator<QByteArray, QByteArray> it(_properties);
    while (it.hasNext()) {
        it.next();
        QByteArray keyName = it.key();
        QByteArray keyNs;
        if (keyName.contains(':')) {
            int colIdx = keyName.lastIndexOf(":");
            keyNs = keyName.left(colIdx);
            keyName = keyName.mid(colIdx + 1);
        }

        propStr += "    <" + keyName;
        if (!keyNs.isEmpty()) {
            propStr += " xmlns=\"" + keyNs + "\" ";
        }
        propStr += ">";
        propStr += it.value();
        propStr += "</" + keyName + ">\n";
    }
    QByteArray xml = "<?xml version=\"1.0\" ?>\n"
                     "<d:propertyupdate xmlns:d=\"DAV:\">\n"
                     "  <d:set><d:prop>\n"
        + propStr + "  </d:prop></d:set>\n"
                    "</d:propertyupdate>\n";

    QBuffer *buf = new QBuffer(this);
    buf->setData(xml);
    buf->open(QIODevice::ReadOnly);
    sendRequest("PROPPATCH", makeDavUrl(path()), req, buf);
    AbstractNetworkJob::start();
}

void ProppatchJob::setProperties(QMap<QByteArray, QByteArray> properties)
{
    _properties = properties;
}

QMap<QByteArray, QByteArray> ProppatchJob::properties() const
{
    return _properties;
}

bool ProppatchJob::finished()
{
    qCInfo(lcProppatchJob) << "PROPPATCH of" << reply()->request().url() << "FINISHED WITH STATUS"
                           << reply()->error()
                           << (reply()->error() == QNetworkReply::NoError ? QLatin1String("") : errorString());

    int http_result_code = reply()->attribute(QNetworkRequest::HttpStatusCodeAttribute).toInt();

    if (http_result_code == 207) {
        emit success();
    } else {
        qCWarning(lcProppatchJob) << "*not* successful, http result code is" << http_result_code
                                  << (http_result_code == 302 ? reply()->header(QNetworkRequest::LocationHeader).toString() : QLatin1String(""));
        emit finishedWithError();
    }
    return true;
}

/*********************************************************************************************/

EntityExistsJob::EntityExistsJob(AccountPtr account, const QString &path, QObject *parent)
    : AbstractNetworkJob(account, path, parent)
{
}

void EntityExistsJob::start()
{
    sendRequest("HEAD", makeAccountUrl(path()));
    AbstractNetworkJob::start();
}

bool EntityExistsJob::finished()
{
    emit exists(reply());
    return true;
}

/*********************************************************************************************/

JsonApiJob::JsonApiJob(const AccountPtr &account, const QString &path, QObject *parent)
    : AbstractNetworkJob(account, path, parent)
{
}

void JsonApiJob::addQueryParams(const QUrlQuery &params)
{
    _additionalParams = params;
}

void JsonApiJob::start()
{
    QNetworkRequest req;
    req.setRawHeader("OCS-APIREQUEST", "true");
    auto query = _additionalParams;
    query.addQueryItem(QLatin1String("format"), QLatin1String("json"));
    QUrl url = Utility::concatUrlPath(account()->url(), path(), query);
    sendRequest("GET", url, req);
    AbstractNetworkJob::start();
}

bool JsonApiJob::finished()
{
    qCInfo(lcJsonApiJob) << "JsonApiJob of" << reply()->request().url() << "FINISHED WITH STATUS"
                         << reply()->error()
                         << (reply()->error() == QNetworkReply::NoError ? QLatin1String("") : errorString());

    int statusCode = 0;

    if (reply()->error() != QNetworkReply::NoError) {
        qCWarning(lcJsonApiJob) << "Network error: " << path() << errorString() << reply()->attribute(QNetworkRequest::HttpStatusCodeAttribute);
        emit jsonReceived(QJsonDocument(), statusCode);
        return true;
    }

    QString jsonStr = QString::fromUtf8(reply()->readAll());
    if (jsonStr.contains("<?xml version=\"1.0\"?>")) {
        QRegExp rex("<statuscode>(\\d+)</statuscode>");
        if (jsonStr.contains(rex)) {
            // this is a error message coming back from ocs.
            statusCode = rex.cap(1).toInt();
        }

    } else {
        QRegExp rex("\"statuscode\":(\\d+),");
        // example: "{"ocs":{"meta":{"status":"ok","statuscode":100,"message":null},"data":{"version":{"major":8,"minor":"... (504)
        if (jsonStr.contains(rex)) {
            statusCode = rex.cap(1).toInt();
        }
    }

    QJsonParseError error;
    auto json = QJsonDocument::fromJson(jsonStr.toUtf8(), &error);
    // empty or invalid response
    if (error.error != QJsonParseError::NoError || json.isNull()) {
        qCWarning(lcJsonApiJob) << "invalid JSON!" << jsonStr << error.errorString();
        emit jsonReceived(json, statusCode);
        return true;
    }

    emit jsonReceived(json, statusCode);
    return true;
}

DetermineAuthTypeJob::DetermineAuthTypeJob(AccountPtr account, QObject *parent)
    : QObject(parent)
    , _account(account)
{
}

void DetermineAuthTypeJob::start()
{
    qCInfo(lcDetermineAuthTypeJob) << "Determining auth type for" << _account->davUrl();

    QNetworkRequest req;
    // Prevent HttpCredentialsAccessManager from setting an Authorization header.
    req.setAttribute(HttpCredentials::DontAddCredentialsAttribute, true);
    // Don't reuse previous auth credentials
    req.setAttribute(QNetworkRequest::AuthenticationReuseAttribute, QNetworkRequest::Manual);
    // Don't send cookies, we can't determine the auth type if we're logged in
    req.setAttribute(QNetworkRequest::CookieLoadControlAttribute, QNetworkRequest::Manual);

    // Start two parallel requests, one determines whether it's a shib server
    // and the other checks the HTTP auth method.
    auto get = _account->sendRequest("GET", _account->davUrl(), req);
    auto propfind = _account->sendRequest("PROPFIND", _account->davUrl(), req);
    get->setTimeout(30 * 1000);
    propfind->setTimeout(30 * 1000);
    get->setIgnoreCredentialFailure(true);
    propfind->setIgnoreCredentialFailure(true);

    connect(get, &AbstractNetworkJob::redirected, this, [this, get](QNetworkReply *, const QUrl &target, int) {
#ifndef NO_SHIBBOLETH
        QRegExp shibbolethyWords("SAML|wayf");
        shibbolethyWords.setCaseSensitivity(Qt::CaseInsensitive);
        if (target.toString().contains(shibbolethyWords)) {
            _resultGet = Shibboleth;
            get->setFollowRedirects(false);
        }
#endif
    });
    connect(get, &SimpleNetworkJob::finishedSignal, this, [this]() {
        _getDone = true;
        checkBothDone();
    });
    connect(propfind, &SimpleNetworkJob::finishedSignal, this, [this](QNetworkReply *reply) {
        auto authChallenge = reply->rawHeader("WWW-Authenticate").toLower();
        if (authChallenge.contains("bearer ")) {
            _resultPropfind = OAuth;
        } else if (authChallenge.isEmpty()) {
            qCWarning(lcDetermineAuthTypeJob) << "Did not receive WWW-Authenticate reply to auth-test PROPFIND";
        }
        _propfindDone = true;
        checkBothDone();
    });
}

void DetermineAuthTypeJob::checkBothDone()
{
    if (!_getDone || !_propfindDone)
        return;
    auto result = _resultPropfind;
    // OAuth > Shib > Basic
    if (_resultGet == Shibboleth && result != OAuth)
        result = Shibboleth;
    qCInfo(lcDetermineAuthTypeJob) << "Auth type for" << _account->davUrl() << "is" << result;
    emit authType(result);
    deleteLater();
}

SimpleNetworkJob::SimpleNetworkJob(AccountPtr account, QObject *parent)
    : AbstractNetworkJob(account, QString(), parent)
{
}

QNetworkReply *SimpleNetworkJob::startRequest(const QByteArray &verb, const QUrl &url,
    QNetworkRequest req, QIODevice *requestBody)
{
    auto reply = sendRequest(verb, url, req, requestBody);
    start();
    return reply;
}

bool SimpleNetworkJob::finished()
{
    emit finishedSignal(reply());
    return true;
}

void fetchPrivateLinkUrl(AccountPtr account, const QString &remotePath,
    const QByteArray &numericFileId, QObject *target,
    std::function<void(const QString &url)> targetFun)
{
    QString oldUrl;
    if (!numericFileId.isEmpty())
        oldUrl = account->deprecatedPrivateLinkUrl(numericFileId).toString(QUrl::FullyEncoded);

    // Retrieve the new link by PROPFIND
    PropfindJob *job = new PropfindJob(account, remotePath, target);
    job->setProperties(
        QList<QByteArray>()
        << "http://owncloud.org/ns:fileid" // numeric file id for fallback private link generation
        << "http://owncloud.org/ns:privatelink");
    job->setTimeout(10 * 1000);
    QObject::connect(job, &PropfindJob::result, target, [=](const QVariantMap &result) {
        auto privateLinkUrl = result["privatelink"].toString();
        auto numericFileId = result["fileid"].toByteArray();
        if (!privateLinkUrl.isEmpty()) {
            targetFun(privateLinkUrl);
        } else if (!numericFileId.isEmpty()) {
            targetFun(account->deprecatedPrivateLinkUrl(numericFileId).toString(QUrl::FullyEncoded));
        } else {
            targetFun(oldUrl);
        }
    });
    QObject::connect(job, &PropfindJob::finishedWithError, target, [=](QNetworkReply *) {
        targetFun(oldUrl);
    });
    job->start();
}

} // namespace OCC<|MERGE_RESOLUTION|>--- conflicted
+++ resolved
@@ -630,15 +630,11 @@
 AvatarJob::AvatarJob(AccountPtr account, const QString &userId, int size, QObject *parent)
     : AbstractNetworkJob(account, QString(), parent)
 {
-<<<<<<< HEAD
-    _avatarUrl = Utility::concatUrlPath(account->url(), QString("remote.php/dav/avatars/%1/%2.png").arg(userId, QString::number(size)));
-=======
     if (account->serverVersionInt() >= Account::makeServerVersion(10, 0, 0)) {
-        _avatarUrl = Utility::concatUrlPath(account->url(), QString("remote.php/dav/avatars/%1/128.png").arg(account->davUser()));
+        _avatarUrl = Utility::concatUrlPath(account->url(), QString("remote.php/dav/avatars/%1/%2.png").arg(userId, QString::number(size)));
     } else {
-        _avatarUrl = Utility::concatUrlPath(account->url(), QString("index.php/avatar/%1/128").arg(account->davUser()));
-    }
->>>>>>> 7d70f1be
+        _avatarUrl = Utility::concatUrlPath(account->url(), QString("index.php/avatar/%1/%2").arg(userId, QString::number(size)));
+    }
 }
 
 void AvatarJob::start()
