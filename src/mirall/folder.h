--- conflicted
+++ resolved
@@ -151,16 +151,14 @@
       */
       void startSync(const QStringList &pathList = QStringList());
 
-<<<<<<< HEAD
       /**
        * Starts a sync (calling startSync)
        * if the policies allow for it
        */
       void evaluateSync(const QStringList &pathList);
-=======
+
       void setProxyDirty(bool value);
       bool proxyDirty();
->>>>>>> 10fba886
 
 private slots:
     void slotCSyncStarted();
