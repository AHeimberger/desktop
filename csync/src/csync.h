--- conflicted
+++ resolved
@@ -175,10 +175,7 @@
     const char *rename_path;
     const char *etag;
     const char *file_id;
-<<<<<<< HEAD
-=======
     const char *remotePerm;
->>>>>>> 2f361278
     char *directDownloadUrl;
     char *directDownloadCookies;
     struct {
