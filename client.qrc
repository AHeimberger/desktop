<RCC>
    <qresource prefix="/client">
        <file>resources/settings.png</file>
        <file>resources/settings@2x.png</file>
        <file>resources/activity.png</file>
        <file>resources/activity@2x.png</file>
        <file>resources/network.png</file>
        <file>resources/network@2x.png</file>
        <file>resources/lock-http.png</file>
        <file>resources/lock-http@2x.png</file>
        <file>resources/lock-https.png</file>
        <file>resources/lock-https@2x.png</file>
        <file>resources/account.png</file>
        <file>resources/more.svg</file>
        <file>resources/delete.png</file>
        <file>resources/close.svg</file>
        <file>resources/bell.svg</file>
        <file>resources/link.svg</file>
        <file>resources/files.svg</file>
        <file>resources/state-error.svg</file>
        <file>resources/state-warning.svg</file>
        <file>resources/folder.svg</file>
        <file>resources/network.svg</file>
        <file>resources/settings.svg</file>
        <file>resources/public-white.svg</file>
        <file>resources/public.svg</file>
        <file>resources/confirm.svg</file>
        <file>resources/copy.svg</file>
        <file>resources/state-sync.svg</file>
<<<<<<< HEAD
        <file>../desktop/resources/next.svg</file>
        <file>../desktop/resources/previous.svg</file>
=======
        <file>resources/add.png</file>
        <file>resources/state-info.svg</file>
>>>>>>> 51ff031d
    </qresource>
    <qresource prefix="/"/>
</RCC><|MERGE_RESOLUTION|>--- conflicted
+++ resolved
@@ -27,13 +27,10 @@
         <file>resources/confirm.svg</file>
         <file>resources/copy.svg</file>
         <file>resources/state-sync.svg</file>
-<<<<<<< HEAD
         <file>../desktop/resources/next.svg</file>
         <file>../desktop/resources/previous.svg</file>
-=======
         <file>resources/add.png</file>
         <file>resources/state-info.svg</file>
->>>>>>> 51ff031d
     </qresource>
     <qresource prefix="/"/>
 </RCC>